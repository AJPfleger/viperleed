--- conflicted
+++ resolved
@@ -39,30 +39,16 @@
         mirrored_slab = deepcopy(slab)
         symplane = SymPlane((0, 0), (0, 1), abt=slab.ab_cell.T)
         mirrored_slab.mirror_atoms(symplane)
-        assert all(
-<<<<<<< HEAD
-            at.isSameXY(mir_at.cartpos[:2])
-            for at, mir_at in zip(slab, reversed(mirrored_slab))
-=======
-            at.is_same_xy(mir_at)
-            for at, mir_at in zip(slab.atlist, reversed(mirrored_slab.atlist))
->>>>>>> 62348588
-            )
+        assert all(at.is_same_xy(mir_at)
+                   for at, mir_at in zip(slab, reversed(mirrored_slab)))
 
     def test_180_rotation(self, manual_slab_3_atoms):
         """Test the expected outcome of rotating atoms of a simple slab."""
         slab = manual_slab_3_atoms
         rotated_slab = deepcopy(slab)
         rotated_slab.rotate_atoms(order=2)
-        assert all(
-<<<<<<< HEAD
-            at.isSameXY(rot_at.cartpos[:2])
-            for at, rot_at in zip(slab, reversed(rotated_slab))
-=======
-            at.is_same_xy(rot_at)
-            for at, rot_at in zip(slab.atlist, reversed(rotated_slab.atlist))
->>>>>>> 62348588
-            )
+        assert all(at.is_same_xy(rot_at)
+                   for at, rot_at in zip(slab, reversed(rotated_slab)))
 
 
 class TestAtomsAndElements:
