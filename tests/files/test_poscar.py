--- conflicted
+++ resolved
@@ -13,21 +13,11 @@
 import pytest
 from pytest_cases import parametrize_with_cases, fixture
 
-<<<<<<< HEAD
-from viperleed.calc.classes.rparams import Rparams
-from viperleed.calc.files import poscar
-from viperleed.calc.lib import symmetry
-=======
-VPR_PATH = str(Path(__file__).resolve().parents[3])
-if VPR_PATH not in sys.path:
-    sys.path.append(VPR_PATH)
-
 # pylint: disable=wrong-import-position
 # Will be fixed in installable version
-from viperleed.tleedmlib import symmetry
-from viperleed.tleedmlib.base import pairwise
-from viperleed.tleedmlib.files import poscar
->>>>>>> 7380b906
+from viperleed.calc.lib import symmetry
+from viperleed.calc.lib.base import pairwise
+from viperleed.calc.files import poscar
 
 from . import case_poscar_files
 from ..poscar_slabs import CasePOSCARSlabs
