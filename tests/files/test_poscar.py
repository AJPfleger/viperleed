"""Test module poscar.

Created on 2023-07-12

@author: Alexander M. Imre
"""

from pathlib import Path
import os
import sys

import pytest

<<<<<<< HEAD
from viperleed.calc.lib import symmetry
from viperleed.calc.files.poscar import (readPOSCAR,
                                              writePOSCAR,
                                              ensure_away_from_c_edges,
                                              POSCARReader,
                                              POSCARSyntaxError)
from viperleed.calc.classes.rparams import Rparams
=======
vpr_path = str(Path(__file__).parent.parent.parent)
if os.path.abspath(vpr_path) not in sys.path:
    sys.path.append(os.path.abspath(vpr_path))

from viperleed.tleedmlib import symmetry
from viperleed.tleedmlib.classes.rparams import Rparams
from viperleed.tleedmlib.files import poscar
>>>>>>> a73a0358


class TestReadPOSCAR:
    def test_read_slab_exists(self, example_poscars):
        slab = example_poscars
        assert slab

    def test_read_slab_has_atoms(self, example_poscars):
        slab = example_poscars
        assert len(slab.atlist) > 0

    def test_read_slab_n_atom_correct(self, slab_and_expectations):
        slab, expected_n_atoms, *_ = slab_and_expectations
        assert len(slab.atlist) == expected_n_atoms


class TestWritePOSCAR:
    # TODO: Test that the written POSCAR is the same as the read one.
    def test_write_creates_files(self, example_poscars, tmp_path):
        slab = example_poscars
        poscar.write(slab, tmp_path / 'POSCAR')
        assert (tmp_path / 'POSCAR').exists()

    def test_write_does_not_modify_slab(self, example_poscars, tmp_path):
        slab = example_poscars
        n_atoms_original = len(slab.atlist)
        poscar.write(slab, tmp_path / 'POSCAR')
        assert slab == example_poscars                                          # TODO: will always succeed because tests "is" if there's no __eq__
        assert len(slab.atlist) == n_atoms_original

    def test_write_writes_correct_number_of_atoms(self, slab_and_expectations, tmp_path):
        slab, expected_n_atoms, *_ = slab_and_expectations
        poscar.write(slab, tmp_path / 'POSCAR')
        # read the written POSCAR and check that the number of atoms is correct
        written_slab = poscar.read(tmp_path / 'POSCAR')
        assert len(written_slab.atlist) == expected_n_atoms

    def test_write_slab_with_symmetry(self, slab_pg_rp, tmp_path):
        slab, *_ = slab_pg_rp
        poscar.write(slab, tmp_path / 'POSCAR')
        assert (tmp_path / 'POSCAR').exists()

    def test_write_with_symmetry_n_atoms(self, slab_pg_rp, tmp_path):
        slab, *_ = slab_pg_rp
        poscar.write(slab, tmp_path / 'POSCAR')
        written_slab = poscar.read(tmp_path / 'POSCAR')
        assert len(written_slab.atlist) == len(slab.atlist)

    def test_write_with_symmetry_pg(self, slab_pg_rp, tmp_path):
        slab, pg, rp = slab_pg_rp
        poscar.write(slab, tmp_path / 'POSCAR')
        written_slab = poscar.read(tmp_path / 'POSCAR')
        written_pg = symmetry.findSymmetry(written_slab, rp)
        assert written_pg == pg<|MERGE_RESOLUTION|>--- conflicted
+++ resolved
@@ -11,23 +11,9 @@
 
 import pytest
 
-<<<<<<< HEAD
+from viperleed.calc.classes.rparams import Rparams
+from viperleed.calc.files import poscar
 from viperleed.calc.lib import symmetry
-from viperleed.calc.files.poscar import (readPOSCAR,
-                                              writePOSCAR,
-                                              ensure_away_from_c_edges,
-                                              POSCARReader,
-                                              POSCARSyntaxError)
-from viperleed.calc.classes.rparams import Rparams
-=======
-vpr_path = str(Path(__file__).parent.parent.parent)
-if os.path.abspath(vpr_path) not in sys.path:
-    sys.path.append(os.path.abspath(vpr_path))
-
-from viperleed.tleedmlib import symmetry
-from viperleed.tleedmlib.classes.rparams import Rparams
-from viperleed.tleedmlib.files import poscar
->>>>>>> a73a0358
 
 
 class TestReadPOSCAR:
