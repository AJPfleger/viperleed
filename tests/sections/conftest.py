--- conflicted
+++ resolved
@@ -37,12 +37,9 @@
 
 # pylint: disable=wrong-import-position
 # Will be fixed in installable version
-<<<<<<< HEAD
 from viperleed.calc import run_tleedm
-=======
-from viperleed.tleedm import run_tleedm
-from viperleed.tleedmlib.base import copytree_exists_ok
->>>>>>> 7380b906
+from viperleed.calc import run_tleedm
+from viperleed.calc.lib.base import copytree_exists_ok
 
 from ..helpers import TEST_DATA
 # pylint: enable=wrong-import-position
