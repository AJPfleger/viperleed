"""Module helpers of viperleed.tests.

Created on 2023-02-28

@author: Michele Riva (@michele-riva)

Contains some useful general definitions that can be used when creating
or running tests.
"""

from contextlib import contextmanager
import copy
from dataclasses import dataclass, field, fields
from enum import IntEnum, auto
import functools
import inspect
import os
from pathlib import Path
from typing import Dict, List, Set, Tuple, Mapping

import numpy as np
import pytest
from pytest_cases import fixture
from pytest_cases.filters import get_case_tags

from viperleed.tleedmlib.classes.rparams import LayerCuts


# Think about a decorator for injecting fixtures.
# Some ideas at
# https://github.com/pytest-dev/pytest/issues/2424
# https://github.com/pytest-dev/pytest/issues/6322
# https://github.com/nteract/testbook/issues/4


TEST_DATA = Path(__file__).parent / '_test_data'
POSCAR_PATH = TEST_DATA / 'POSCARs'


# ##############################   DECORATORS   ###############################

def fixture_factory(*args, **fixture_kwargs):                                   # TODO: does not work for a callable with arguments
    """Return a decorator for fixtures, turning functions into factories.

    Decorating a function with this decorator will turn its body
    into a fixture factory. This means that the decorated functions
    can then be used in tests like so:

    @fixture_factory       # or @fixture(scope=..., name=...)
    def fixture(arguments):
        # ... do stuff ...
        return values

    def test(fixture):
        return_value = fixture(arguments)

    Parameters
    ----------
    *args : object
        Positional arguments. Only one positional argument is
        acceptable, i.e., the function to be turned into a
        fixture factory. If a single argument is given, there
        must be no fixture_kwargs.
    **fixture_kwargs : object
        The keyword arguments to give to pytest.fixture.
        The default is scope='session'.

    Returns
    -------
    decorator
    """

    def _fixture_wrapper(func):
        # We need an extra layer of wrapping because pytest will call
        # the fixture and pass its return value(s) to tests using it:
        # The one that will be called by pytest is _fixture.
        if 'scope' not in fixture_kwargs:
            fixture_kwargs['scope'] = 'session'
        if 'name' not in fixture_kwargs:
            fixture_kwargs['name'] = f'make_{func.__name__}'

        @fixture(**fixture_kwargs)
        @functools.wraps(func)
        def _fixture(*__args, **__kwargs):
            def _factory(*func_args, **func_kwargs):
                return func(*func_args, **func_kwargs)
            return _factory
        return _fixture

    if len(args) > 1:
        raise ValueError
    if len(args) == 1 and (fixture_kwargs or not callable(args[0])):
        raise ValueError
    if len(args) == 1:
        # Decorated as @fixture_factory
        return _fixture_wrapper(args[0])
    # Decorated as @fixture_factory(**kwargs)
    return _fixture_wrapper


# ##############################   FUNCTIONS   ################################

def duplicate_all(*sequence):
    """Return a deepcopy of all arguments passed."""
    return [copy.deepcopy(item) for item in sequence]


def inject_fixture(factory, *args, **kwargs):
    """Inject the return of factory in the caller's namespace.

    Parameters
    ----------
    factory : callable
        Should return a string and a fixture. The former
        is used as the name of the fixture to be injected
    *args : object
        Positional arguments for fixture_factory
    **kwargs : object
        Keyword arguments for fixture_factory

    Returns
    -------
    name : str
        The named of the injected fixture
    fixture : pytest.fixture
        The injected fixture
    """
    caller_globals = inspect.stack()[1][0].f_globals
    name, fixture_func = factory(*args, **kwargs)
    caller_globals[name] = fixture_func
    return name, fixture_func


def flat_fixture(func, **fixture_args):                                         # TODO: better name. Only usable for parameter-less functions
    """Turn a function into a fixture with fixture_args.

    For use without decoration, like so:
    >>> fixture_from_func = flat_fixture(func, name='some_name')

    Parameters
    ----------
    func : function
        The function to be turned into a fixture.
    **fixture_args : object
        Argument to pass to the @fixture decorator.

    Returns
    -------
    fixture
    """
    _decorator = fixture(**fixture_args)
    return _decorator(func)


def exclude_tags(*tags):
    """Return a filter that excludes cases with given tags."""
    def _filter(case):
        """Return False if case has any of the tags."""
        case_tags = get_case_tags(case)
        return not any(tag in case_tags for tag in tags)
    return _filter


# #######################   CONTEX MANAGERS   #########################

@contextmanager
def execute_in_dir(path):
    """Safely execute code in a specific directory."""
    home = Path().resolve()
    os.chdir(path)
    try:
        yield
    finally:
        os.chdir(home)


@contextmanager
def not_raises(exception):
    """Fail a test if a specific exception is raised."""
    # Exclude this function when reporting the exception trace
    __tracebackhide__ = True  # pylint: disable=unused-variable
    try:
        yield
    except exception:
        pytest.fail(f'DID RAISE {exception.__name__}')

# ###############################   CLASSES   #################################

class CaseTag(IntEnum):
    """Enumeration of tags to use for cases."""
    BULK = auto()
    BULK_PROPERTIES = auto()
    LAYER_INFO = auto()
    NEED_ROTATION = auto()
    NO_INFO = auto()
    RAISES = auto()
    THICK_BULK = auto()


@dataclass
class InfoBase:
    """Base class for all test-information classes."""

    def __iter__(self):
        """Yield values of the fields of this InfoBase."""
        for field_ in fields(self):
            yield getattr(self, field_.name)

    def __repr__(self):
        """Return a string representation of this InfoBase."""
        non_empty = []
        for field_ in fields(self):
            value = getattr(self, field_.name)
            if value is None:
                continue
            if (not isinstance(value, bool)
                    and not isinstance(value, InfoBase) and not value):
                continue
            if isinstance(value, InfoBase) and value.empty():
                continue
            non_empty.append((field_.name, value))
        return (f'{self.__class__.__name__}('
                + ', '.join(f'{n}={v}' for n, v in non_empty)
                + ')')

    def set(self, *args, **kwargs):
        """Set a bunch of values without recreating self."""
        for value, field_ in zip(args, fields(self)):
            setattr(self, field_.name, value)
        for name, value in kwargs.items():
            if not hasattr(self, name):
                raise AttributeError(name)
            setattr(self, name, value)
        try:
            self.__post_init__()
        except AttributeError:
            pass

    def empty(self):
        """Return whether any of the fields have truethy values."""
        return not any(self)


@dataclass(repr=False)
class POSCARInfo(InfoBase):
    """Container for information about POSCAR files."""
    name: str = ''
    n_atoms: int = None
    n_atoms_by_elem: dict = field(init=False, default_factory=dict)

    def __post_init__(self):
        """Post-process initialization values."""
        if isinstance(self.n_atoms, Mapping):
            self.n_atoms_by_elem = self.n_atoms
            self.n_atoms = sum(self.n_atoms_by_elem.values())


# Avoid using atoms that are on planes: Easier to test.
@dataclass(repr=False)
class DisplacementInfo(InfoBase):
    """Information about an atom to be displaced."""
    atom_nr: int
    atom_on_axis: bool


LinkGroup = Dict[int, Set[int]]


@dataclass(repr=False)
class SymmetryInfo(InfoBase):
    """Symmetry information pertaining to atoms in a slab."""

    on_planes: Tuple[int] = ()        # .num of atoms on plane
    on_axes: Tuple[int] = ()          # .num of atoms on rotation axis
    link_groups: LinkGroup = field(   # {num: {linked_nums}}
        default_factory=dict
        )
    hermann: str = ''          # expected plane group (Hermann-Maugin)
    invalid_direction: str = ''       # For subgroup reduction


@dataclass(repr=False)
class BulkInfo(InfoBase):
    """Information exclusively valid for bulk slabs."""

    screw_orders: Set[int] = None    # Rotation orders of screw axes
    n_glide_planes: int = None       # Number of 3D glide planes
    repeat: (float,)*3 = None        # Repeat vector
    periods: list = None             # Candidate periods


@dataclass(repr=False)
class ParametersInfo(InfoBase):
    """A container of information for PARAMETERS tests."""
    param_path : str = '' # Relative to data_path
    expected: dict = field(default_factory=dict)


@dataclass(repr=False)
class TestInfo(InfoBase):
    """Container of various pieces of information useful while testing."""
    poscar: ... = field(default_factory=POSCARInfo)
    symmetry: ... = field(default_factory=SymmetryInfo)
    bulk: ... = field(default_factory=BulkInfo)
    displacements: List[DisplacementInfo] = field(default_factory=list)
    parameters: ... = field(default_factory=ParametersInfo)
    param_presets: dict = field(default_factory=dict)  # For Rparams
    debug: dict = field(default_factory=dict)

    def update_params(self, param):
        """Update an Rparam with the presets stored."""
        for attr_name, attr_value in self.param_presets.items():
            setattr(param, attr_name, attr_value)


@dataclass(repr=False)
class BulkSlabAndRepeatInfo(InfoBase):
    """Container for information about bulk atoms and repeat vector."""
    bulk_like_below: float
    # Here the expected values:
    bulk_repeat: np.ndarray
    n_bulk_atoms: int
    bulk_cuts: List[float]
    bulk_dist: float


@dataclass(repr=False)
class LayerInfo(InfoBase):
    """Container for information about expected layer properties."""
    layer_cuts: LayerCuts
    n_bulk_layers: int
<<<<<<< HEAD
    # Here the expected values:
    cuts: List[float]
    n_layers: int
    n_sublayers: int
    n_atoms_per_layer: List[int]
=======
    expected_cuts: List[float]
    expected_n_layers: int
    expected_n_sublayers: int
    expected_n_atoms_per_layer: List[int]
    expected_smallest_interlayer_spacing: float
>>>>>>> 4b2424f7
<|MERGE_RESOLUTION|>--- conflicted
+++ resolved
@@ -329,16 +329,9 @@
     """Container for information about expected layer properties."""
     layer_cuts: LayerCuts
     n_bulk_layers: int
-<<<<<<< HEAD
     # Here the expected values:
     cuts: List[float]
     n_layers: int
     n_sublayers: int
     n_atoms_per_layer: List[int]
-=======
-    expected_cuts: List[float]
-    expected_n_layers: int
-    expected_n_sublayers: int
-    expected_n_atoms_per_layer: List[int]
-    expected_smallest_interlayer_spacing: float
->>>>>>> 4b2424f7
+    smallest_interlayer_spacing: float