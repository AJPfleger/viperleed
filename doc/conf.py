"""Configuration file for the Sphinx documentation builder.

For the full list of built-in configuration values, see the documentation:
https://www.sphinx-doc.org/en/master/usage/configuration.html
"""

__authors__ = (
    'Alexander M. Imre (@ammimre)',
    )
__created__ = '2022-10-17'

import datetime

import sphinx_rtd_theme

import viperleed


# -- Project information ----------------------------------------------
# https://www.sphinx-doc.org/en/master/usage/configuration.html#project-information

project = 'ViPErLEED'
copyright = f'{datetime.date.today().year}, ViPErLEED-developers'
author = 'ViPErLEED-developers'
release = viperleed.__version__


# -- General configuration --------------------------------------------
# https://www.sphinx-doc.org/en/master/usage/configuration.html#general-configuration

extensions = [
<<<<<<< HEAD
    'myst_nb',                 # for including Jupyter notebooks
    'sphinx_rtd_theme',        # HTML theme
    'sphinx.ext.autodoc',      # for API documentation from docstrings
    'sphinx.ext.autosummary',  # for API documentation from docstrings
    'sphinx.ext.extlinks',     
    'sphinx.ext.intersphinx',  # for linking to other docs
    'sphinx.ext.mathjax',      
    'sphinx.ext.napoleon',     # for Numpy style docstrings
    'sphinx.ext.todo',         # for TODOs
    'sphinx.ext.viewcode',
    'sphinxcontrib.bibtex',    # to use .bib files for bibliography
    'sphinxcontrib.inkscapeconverter', # for SVG images
    'sphinxcontrib.spelling',  # spell checking for the docs ;)
    ]
=======
              'myst_nb',                    # for including Jupyter notebooks
              'sphinx_rtd_theme',           # HTML theme
              'sphinx.ext.autodoc',         # for API documentation from docstrings
              'sphinx.ext.autosummary',     # for API documentation from docstrings
              'sphinx.ext.extlinks',
              'sphinx.ext.intersphinx',     # for linking to other docs
              'sphinx.ext.mathjax',
              'sphinx.ext.napoleon',        # for Numpy style docstrings
              'sphinx.ext.todo',            # for TODOs
              'sphinx.ext.viewcode',
              'sphinx_design',
              'sphinxcontrib.bibtex',       # to use .bib files for bibliography
              'sphinxcontrib.inkscapeconverter', # for SVG images
              'sphinxcontrib.spelling',     # spell checking for the docs ;)
              ]
>>>>>>> 735b1238

source_suffix = '.rst'

numfig = True # enumerate figures

templates_path = ['_templates']
exclude_patterns = ['_build', 'Thumbs.db', '.DS_Store']

# Wordlist to ignore for spell checker
spelling_word_list_filename='spelling_wordlist.txt'

# For bibliography
bibtex_bibfiles = ['references.bib']
bibtex_default_style = 'unsrt' # use numbers
bibtex_reference_style = 'label' # use numbers in text too


<<<<<<< HEAD
# -- Options for HTML output ------------------------------------------
# https://www.sphinx-doc.org/en/master/usage/configuration.html#options-for-html-output

html_theme = 'sphinx_rtd_theme'
#html_theme = 'sphinx_book_theme'
#html_theme = 'piccolo_theme'
=======
# For tabs
myst_enable_extensions = ["colon_fence"]

# -- Options for HTML output -------------------------------------------------
# https://www.sphinx-doc.org/en/master/usage/configuration.html#options-for-html-output

html_theme = "sphinx_rtd_theme"
>>>>>>> 735b1238

html_favicon = '../viperleed/guilib/icons/favicon.ico'
html_logo = '_static/viperleed_logo_oneline.svg'
html_static_path = ['_static']

# RTD theme specific
html_theme_options = {
    'logo_only': True,
    'display_version': True,
    'prev_next_buttons_location': 'both',
    'style_external_links': True,
    # Toc options
    'collapse_navigation': True,
    'sticky_navigation': True,
    'includehidden': False,
    }

html_css_files = [
    'css/theme_overrides.css',
    ]


# -- Options for jupyter notebook execution ---------------------------
# See https://myst-nb.readthedocs.io/en/latest/index.html
# Use a specific kernel instead of the one stored in the notebook 
# metadata. This allows building the documentation on multiple OSes
nb_kernel_rgx_aliases = {'.+': 'python3'}


# -- Options for LaTeX output -----------------------------------------
# https://www.sphinx-doc.org/en/master/latex.html
latex_engine = 'xelatex'
nb_output_stderr = 'remove-warn' # remove matplotlib user warnings
latex_show_urls = 'inline'
latex_show_pagerefs = False # show page numbers
inkscape_converter_args = ['--export-area-page']
latex_logo = '_static/viperleed_logo_circled.pdf'
latex_elements = {
    'papersize': 'a4paper',
    'passoptionstopackages': r'\PassOptionsToPackage{svgnames}{xcolor}',
    'figure_align': 'H', # Latex figure (float) alignment
    'preamble': r'''
\usepackage{braket}
\usepackage[overlay,absolute]{textpos}% for header in PDF screen version
\usepackage{everypage}
\usepackage{newunicodechar}
\newunicodechar{α}{$\alpha$}
\newunicodechar{Δ}{$\Delta$}

\textblockorigin{28mm}{16.5mm} % position x,y wrt top-left corner of page
%\setlength{\TPHorizModule}{\pdfpagewidth} % text block width = page width
\setlength{\TPHorizModule}{\textwidth} % text block width = text width
\newlength{\chapterNameLength}%
''' + fr'''
% Modify the size of the ViPErLEED logo. See sphinx-doc/sphinx/issues/11930
\AtBeginDocument{{%
  \renewcommand{{\sphinxlogo}}{{%
    \sphinxincludegraphics[width=0.15\textwidth]{{{latex_logo.rsplit('/', 1)[1]}}}%
    \par%
    }}%
  \renewcommand{{\sphinxcrossref}}[1]{{#1}}%
}}%
''' + r'''
% Fix citations in figure captions. They are broken in sphinx when
% using sphinxcontrib-bibtex (as we do). See original issue #276 at
% https://github.com/mcmtroffaes/sphinxcontrib-bibtex/issues/276
\usepackage{etoolbox}
\AtBeginEnvironment{figure}{\pretocmd{\hyperlink}{\protect}{}{}}
''',
    }<|MERGE_RESOLUTION|>--- conflicted
+++ resolved
@@ -6,8 +6,11 @@
 
 __authors__ = (
     'Alexander M. Imre (@ammimre)',
+    'Michele Riva (@michele-riva)',
     )
+__copyright__ = 'Copyright (c) 2019-2024 ViPErLEED developers'
 __created__ = '2022-10-17'
+__license__ = 'GPLv3+'
 
 import datetime
 
@@ -16,21 +19,19 @@
 import viperleed
 
 
-# -- Project information ----------------------------------------------
-# https://www.sphinx-doc.org/en/master/usage/configuration.html#project-information
+# -- Project information ---------------------------------------------- https://www.sphinx-doc.org/en/master/usage/configuration.html#project-information
 
 project = 'ViPErLEED'
-copyright = f'{datetime.date.today().year}, ViPErLEED-developers'
-author = 'ViPErLEED-developers'
+copyright = f'{datetime.date.today().year}, ViPErLEED developers'
+author = 'ViPErLEED developers'
 release = viperleed.__version__
 
 
-# -- General configuration --------------------------------------------
-# https://www.sphinx-doc.org/en/master/usage/configuration.html#general-configuration
+# -- General configuration -------------------------------------------- https://www.sphinx-doc.org/en/master/usage/configuration.html#general-configuration
 
 extensions = [
-<<<<<<< HEAD
     'myst_nb',                 # for including Jupyter notebooks
+    'sphinx_design',
     'sphinx_rtd_theme',        # HTML theme
     'sphinx.ext.autodoc',      # for API documentation from docstrings
     'sphinx.ext.autosummary',  # for API documentation from docstrings
@@ -44,23 +45,6 @@
     'sphinxcontrib.inkscapeconverter', # for SVG images
     'sphinxcontrib.spelling',  # spell checking for the docs ;)
     ]
-=======
-              'myst_nb',                    # for including Jupyter notebooks
-              'sphinx_rtd_theme',           # HTML theme
-              'sphinx.ext.autodoc',         # for API documentation from docstrings
-              'sphinx.ext.autosummary',     # for API documentation from docstrings
-              'sphinx.ext.extlinks',
-              'sphinx.ext.intersphinx',     # for linking to other docs
-              'sphinx.ext.mathjax',
-              'sphinx.ext.napoleon',        # for Numpy style docstrings
-              'sphinx.ext.todo',            # for TODOs
-              'sphinx.ext.viewcode',
-              'sphinx_design',
-              'sphinxcontrib.bibtex',       # to use .bib files for bibliography
-              'sphinxcontrib.inkscapeconverter', # for SVG images
-              'sphinxcontrib.spelling',     # spell checking for the docs ;)
-              ]
->>>>>>> 735b1238
 
 source_suffix = '.rst'
 
@@ -78,26 +62,16 @@
 bibtex_reference_style = 'label' # use numbers in text too
 
 
-<<<<<<< HEAD
-# -- Options for HTML output ------------------------------------------
-# https://www.sphinx-doc.org/en/master/usage/configuration.html#options-for-html-output
+# -- Options for HTML output ----------------------------------------- https://www.sphinx-doc.org/en/master/usage/configuration.html#options-for-html-output
 
 html_theme = 'sphinx_rtd_theme'
-#html_theme = 'sphinx_book_theme'
-#html_theme = 'piccolo_theme'
-=======
-# For tabs
-myst_enable_extensions = ["colon_fence"]
-
-# -- Options for HTML output -------------------------------------------------
-# https://www.sphinx-doc.org/en/master/usage/configuration.html#options-for-html-output
-
-html_theme = "sphinx_rtd_theme"
->>>>>>> 735b1238
 
 html_favicon = '../viperleed/guilib/icons/favicon.ico'
 html_logo = '_static/viperleed_logo_oneline.svg'
 html_static_path = ['_static']
+
+# For tabs
+myst_enable_extensions = ['colon_fence']
 
 # RTD theme specific
 html_theme_options = {
