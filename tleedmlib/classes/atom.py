# -*- coding: utf-8 -*-
"""Module atom of viperleed.tleedmlib.classes.

Created on Jun 13 2019

@author: Florian Kraushofer (@fkraushofer)
@author: Michele Riva (@michele-riva)

Class storing position and other properties of individual atoms (to be
used with Slab, Layer, etc).
"""

import copy
import logging

import numpy as np

<<<<<<< HEAD
from viperleed.tleedmlib.base import add_edges_and_corners

logger = logging.getLogger("tleedm.atom")
=======
_LOGGER = logging.getLogger('tleedm.atom')

>>>>>>> 62348588

class AtomError(Exception):
    """Base exception for Atom objects."""


class Atom:                                                                     # TODO: change description of cartpos when flipping .cartpos[2]
    """Class storing information about a single atom.

    Attributes
    ----------
    el : str
        Element type
    pos : numpy.ndarray
        Atom position as fractional coordinate
    num : int
        A progressive number identifying this atom. Normally, it would
        be the atom number in the POSCAR (i.e., the VESTA progressive,
        non-element-specific number).
    slab : Slab
        The Slab that the atom belongs to.
    layer : Layer or None
        Layer object that the atom belongs to (if any).
    site : Sitetype or None
        Site type of the atom, containing vibrational amplitude and
        occupation. Supplied by the SITE_DEF parameter, assigned by
        the initSites method of Slab.
    cartpos : numpy.ndarray
        Position in Cartesian coordinates, with the highest atom
        at z = 0, positive z pointing into the surface
    linklist : list of Atom
        Defines to which other atoms this Atom is linked. Notice that
        if this Atom is linked to another one, the linklist of both
        are the same object, i.e., there is only one linklist shared
        by all atoms in the same group. This is used together with
        symrefm to determine symmetry-conserving displacements.
    displist : list of Atom
        Like linklist, but keeps track of which symmetry was active
        when displacement was defined.
    freedir : int or numpy.ndarray
        Defines whether the atom can be moved or is locked by symmetry.
        0: no movements, 1: completely free,
        np.array([0|1, 0|1|-1]): parallel movement to a, b, or diagonal
    symrefm : numpy.ndarray
        Defines how a translation of the atom at self.linklist[0]
        should be transformed to affect this atom.
    disp_vib, disp_geo, disp_occ : dict
        Keys are elements, values are lists of vibration/geometry/
        occupation offsets
    disp_geo_offset : dict
        Keys are elements; values are also formatted as lists
        for convenience, but should be one element long.
    disp_center_index : dict of dict
        Which index in the displacement range corresponds to
        'no change'
    dispInitialized : bool
        disp_ variables get initialized after readVIBROCC by Atom.initDisp
    known_deltas : list of str
        Filenames of delta files generated or found for this atom
    offset_geo, offset_vib, offset_occ : dict
        Offsets from self.cartpos, self.site.vib, self.site.occ
        per element
    constraints : dict
        Parameter constraints for restrict.f per element, where
        1, 2, 3 = geo, vib, occ. Can be integer-valued index in
        disp_* range or a tuple (atom, element)
    oriState : Atom
        Deep copy of self before a search is applied
    duplicate_of : Atom
        If this atom is identical to another one by translational
        symmetry (through SYMMETRY_CELL_TRANSFORM or domain supercell
        creation), this points to the atom in the base cell.
    """

    def __init__(self, el, pos, num, slab):
        """Initialize instance."""
        self.el = el
        self.pos = np.asarray(pos, dtype=float)
        self.cartpos = None
        self.num = num
        self.slab = slab
        self.layer = None
        self.site = None

        self.duplicate_of = None
        self.known_deltas = []
        self.oriState = None

        self.linklist = []
        self.freedir = 1
        self.symrefm = np.identity(2)

        self.displist = []
        self.disp_vib = {'all': [0.]}
        self.disp_geo = {'all': [np.zeros(3)]}
        self.disp_occ = {el: [1.]}
        self.disp_labels = {'geo': '',
                            'vib': '',
                            'occ': ''}
        self.disp_lin_steps = {'geo': [],
                               'vib': [],
                               'occ': []}
        self.disp_geo_offset = {'all': [np.zeros(3)]}
        self.disp_center_index = {'vib': {'all': 0},
                                  'geo': {'all': 0},
                                  'occ': {el: 0}}
        self.dispInitialized = False
        self.offset_geo = {}
        self.offset_vib = {}
        self.offset_occ = {}
        self.constraints = {1: {}, 2: {}, 3: {}}

    def __repr__(self):
        """Return a representation string of this Atom."""
        return (f'{type(self).__name__}(el={self.el}, pos={self.pos}, '
                f'num={self.num}, slab={self.slab})')

    def __str__(self):
        """Return a string version of this Atom."""
        return f'{type(self).__name__}({self.num} {self.el})'

    def __format__(self, fmt_spec):
        """Return a formatted version of self."""
        return format(str(self), fmt_spec)

    @property
    def is_bulk(self):
        """Return whether this Atom is in a bulk layer."""
        try:
            return self.layer.is_bulk
        except AttributeError:
            return False

    def assignConstraint(self, mode, targetel='', value=None, linkAtEl=None,
                         index=None):
        """
        Assign a displacement constraint to this atom. Can be assigned for all
        elements or only one. Constraint is either a fixed value, or another
        (Atom, element) pair to link to.

        Parameters
        ----------
        mode : integer
            Which parameter to constrain. 1: geo, 2: vib, 3: occ
        targetel : string, optional
            If undefined, constrain for all elements. Otherwise,
            only constrain for the given element.
        value : float, optional
            The value to which the given parameter should be
            constrained. If the value is not in the disprange,
            assignment will be skipped. Leave at default (None)
            if 'linkAtEl' or 'index' argument is passed instead.
        linkAtEl : tuple, optional
            Format (Atom, str). The atom and element to which the
            parameter should be linked. If that atom's displist has
            a different length, assignment will be skipped. The
            element may be an empty string. In that case linking
            is considered to apply to all elements. Leave at default
            if 'value' or 'index' argument is passed instead. Default
            is None.
        index : int, optional
            The index to which the given parameter should be
            constrained. Leave at default if 'linkAtEl' or
            'value' argument is passed instead. Indices are
            1-based.

        Raises
        ------
        TypeError
            If no constrain type is given among
            `value`, `linkAtEl`, and `index`
        ValueError
            If more than one constraint type is given among
            `value`, `linkAtEl`, and `index`
        ValueError
            If `mode` is not one of the acceptable displacement modes
        """
        eps = 1e-5
        pars = len([p for p in [value, linkAtEl, index] if p is not None])
        if pars > 1:
            raise ValueError(
                f'{type(self).__name__}.assignConstraint: Can only constrain '
                'to either a fixed value or to another atom, not both'
                )
        if not pars:
            raise TypeError(
                f'{type(self).__name__}.assignConstraint: Exactly one '
                'constraint needed among "index", "value", or "linkAtEl"'
                )

        if mode == 1:
            td = self.disp_geo
        elif mode == 2:
            td = self.disp_vib
        elif mode == 3:
            td = self.disp_occ
        else:  # offset is not allowed here
            raise ValueError(f'{type(self).__name__}.assignConstraint: '
                             f'Unknown key {mode} for mode ({self})')

        if index is not None or value is not None:
            if targetel == '':
                els = list(td.keys())
            else:
                if targetel in td:
                    els = [targetel]
                elif 'all' in td:
                    els = ['all']
                else:
                    _LOGGER.warning(
                        f'Cannot assign constraint for {self}: Element '
                        f'{targetel} does not have displacements assigned.'
                        )
                    return
            for el in els:
                if index:
                    if index > len(td[el]) or index < 1:
                        _LOGGER.warning(
                            f'Cannot assign constraint for {self}, '
                            f'element {el}: index {index} is out of bounds'
                            )
                    else:
                        self.constraints[mode][el] = index - 1
                    continue
                # else value
                if mode == 1:
                    dirvec = td[el][-1] - td[el][0]  # dir of disp range
                    dirvec = dirvec / np.linalg.norm(dirvec)
                    match = [(np.linalg.norm(v - value*dirvec) < eps)
                             for v in td[el]]
                else:
                    match = [(abs(v - value) < eps) for v in td[el]]
                if any(match):
                    self.constraints[mode][el] = match.index(True)
                else:
                    _LOGGER.warning(
                        f'Cannot assign constraint for {self}, element {el}: '
                        f'value {value} is not in displacement list'
                        )
        else:  # linkAtEl
            (at, el2) = linkAtEl
            if mode == 1:
                td2 = at.disp_geo
            elif mode == 2:
                td2 = at.disp_vib
            elif mode == 3:
                td2 = at.disp_occ
            if el2 in td2:
                listlen = len(td2[el2])
            else:
                listlen = len(list(td2.values())[-1])
            if targetel == '':
                els = list(td.keys())
            else:
                els = [targetel]
            for el in els:
                if len(td[el]) != listlen:
                    _LOGGER.warning(f'Cannot constrain {self} to {at}: '
                                    'displacement list lengths differ.')
                    return
            for el in els:
                self.constraints[mode][el] = linkAtEl

    def assignDisp(self, mode, disprange, targetel='', primary=True,
                   displist=[], disp_label='', disp_lin_steps = []):
        """
        Assigns a list of displacements to this atom, for all or a given
        element.

        Parameters
        ----------
        mode : int
            What to displace. 1: geo, 2: vib, 3: occ, 4: geo offset
        disprange :
            The list of displacements. For geometrical offsets, pass
            a list with only one element.
        targetel : str, optional
            If given, assignment is made only for that element,
            otherwise for all. Default is an empty string.
        primary : bool, optional
            Defines whether the assigned displacement should be passed
            along to linked atoms. If True, assignDisp is called for
            these atoms, with primary=False. FOR INTERNAL USE ONLY.
            Default is True.
        displist : list, optional
            Elements are Atom objects. Passed in secondary assignment
            to later link parameters (the 'linklist' defines how the
            'displist' is defined, but can change via the SYM_DELTA
            parameter).

        Raises
        ------
        ValueError
            If `mode` is not an acceptable displacement mode.
        """
        if targetel.lower() == 'vac':
            # don't write stuff for vacancies - they don't get displaced, and
            #   occupation can be determined implicitly
            return
        eps = 1e-5  # tolerance for comparing displacements
        dr = copy.copy(disprange)
        # to make sure multiple atoms do not get the same list object
        if mode == 1:
            td = self.disp_geo
            self.disp_labels['geo'] = disp_label
            self.disp_lin_steps['geo'] = disp_lin_steps
        elif mode == 2:
            td = self.disp_vib
            self.disp_labels['vib'] = 'N/A'  # direction not applicable for vib
            self.disp_lin_steps['vib'] = disp_lin_steps
        elif mode == 3:
            td = self.disp_occ
            self.disp_labels['occ'] = 'N/A'  # direction not applicabel for occ
            self.disp_lin_steps['occ'] = disp_lin_steps
        elif mode == 4:
            td = self.disp_geo_offset
        else:
            raise ValueError(f'{type(self).__name__}.assignDisp: '
                             f'Unknown key {mode} for mode ({self})')
        if targetel == '':
            els = list(td.keys())
        else:
            els = [targetel]
        for el in els:
            if mode == 4:  # special case: offset
                if el not in td:
                    td[el] = dr
                else:
                    match = True
                    if (abs(dr[0][2]) > eps and
                            abs(td[el][0][2] - dr[0][2]) > eps):
                        if abs(td[el][0][2]) < eps:
                            td[el][0][2] = dr[0][2]
                        else:
                            match = False
                    if (np.linalg.norm(dr[0][:2]) > eps and
                            np.linalg.norm(td[el][0][:2] - dr[0][:2]) > eps):
                        if all([(abs(f) < eps) for f in td[el][0][:2]]):
                            td[el][0][:2] = dr[0][:2]
                        else:
                            match = False
                if not match:
                    _LOGGER.warning(
                        'Atom.assignDisp: Trying to assign offset, '
                        f'but {self} already has an offset defined.'
                        ' Skipping second assignment.'
                        )
                continue
            if (el not in td
                    or (len(td[el]) == 1 and np.linalg.norm(td[el]) < 1e-5)
                    or (mode == 3 and len(td[el]) == 1)):
                # did not assign for this element yet -> OK, store
                td[el] = dr
                # also store center
                if mode != 3:
                    n = [np.linalg.norm(v) for v in dr]
                else:
                    n = [abs(v - self.site.occ[el]) for v in dr]
                smode = {1: 'geo', 2: 'vib', 3: 'occ'}
                self.disp_center_index[smode[mode]][el] = n.index(min(n))
                continue
            # is warning required: every value in td[el] also in disprange?
            match = True
            if el in td:
                if len(td[el]) != len(dr):
                    match = False
                else:
                    for v in td[el]:
                        # check whether all values from td[el] are in disprange
                        found = False
                        for v2 in dr:
                            if np.linalg.norm(v-v2) < eps:
                                found = True
                                break
                        if not found:
                            match = False
                            break
                if not match and len(td[el]) > 1:
                    _LOGGER.warning(
                        'Atom.assignDisp: Trying to assign displacement list, '
                        f'but {self} already has displacements assigned. '
                        'Skipping second assignment.'
                        )
                    return    # also don't assign to other atoms
                # in case of linking, base assignments on current dr
                dr = td[el][:]
        # assign to atoms in linklist:
        if primary:
            if not self.displist:
                self.displist = [self]
                self.slab.displists.append(self.displist)
            for at in [at for at in self.linklist if at != self]:
                if mode == 1 or mode == 4:
                    tm = np.identity(3)
                    tm[:2, :2] = np.dot(at.symrefm,
                                        np.linalg.inv(self.symrefm))
                    newdr = [np.dot(tm, v) for v in dr]
                else:
                    newdr = dr[:]
                at.assignDisp(mode, newdr, targetel, primary=False,
                              displist=self.displist,
                              disp_label=disp_label,
                              disp_lin_steps=disp_lin_steps)
            return
        if self.displist and displist != self.displist:
            _LOGGER.warning(
                f'{self} is being linked to different groups in the '
                'DISPLACEMENTS file. This will interfere with correct '
                'parameter linking in the search! Check SYM_DELTA settings.'
                )
        if self not in displist:
            displist.append(self)
        self.displist = displist

    def clearOffset(self, mode, targetel='', primary=True, displist=[]):
        """Revert an offset for self and all its symmetry-equivalent atoms.

        The offset restored is the one saved in .oriState
        (typically from POSCAR or VIBROCC).

        Parameters
        ----------
        mode : int
            Which offset to restore. 1: geo, 2: vib, 3: occ
        targetel : str, optional
            If passed, assignment is made only for that element,
            otherwise for all.
        primary : bool, optional
            Defines whether assignment should be passed along
            to linked atoms. This will call assignDisp for these
            atoms, with primary=False.
        displist : list, optional
            Elements are Atom objects. Passed in secondary assignment
            to later link parameters (the 'linklist' defines how the
            'displist' is defined, but can change via the SYM_DELTA
            parameter).

        Raises
        ------
        ValueError
            If `mode` is not one of the acceptable displacement modes.
        """
        if self.oriState is None or targetel.lower() == 'vac':
            return
        if mode == 1:
            td = self.offset_geo
            od = self.oriState.offset_geo
        elif mode == 2:
            td = self.offset_vib
            od = self.oriState.offset_vib
        elif mode == 3:
            td = self.offset_occ
            od = self.oriState.offset_occ
        else:
            raise ValueError(f'{type(self).__name__}.clearOffset: '
                             f'Unknown key {mode} for mode ({self})')
        if targetel == '':
            els = list(td.keys())
        else:
            els = [targetel]
        for el in els:
            if el not in od:
                del td[el]
            else:
                td[el] = od[el]
        # assign to atoms in linklist:
        if primary:
            if not self.displist:
                self.displist = [self]
                self.slab.displists.append(self.displist)
            for at in [at for at in self.linklist if at != self]:
                at.clearOffset(mode, targetel, primary=False,
                               displist=self.displist)
            return
        if self.displist and displist != self.displist:
            _LOGGER.warning(
                f'{self} is being linked to different groups in the '
                'DISPLACEMENTS file. This will interfere with correct '
                'parameter linking in the search! Check SYM_DELTA settings.'
                )
        if self not in displist:
            displist.append(self)
        self.displist = displist

    def copyOriState(self, other):
        """Deepcopy positions and offsets from another atom into oriState."""
        self.storeOriState()
        self.oriState.pos = other.pos.copy()
        self.oriState.cartpos = other.cartpos.copy()
        self.oriState.offset_geo = copy.deepcopy(other.offset_geo)
        self.oriState.offset_vib = copy.deepcopy(other.offset_vib)
        self.oriState.offset_occ = copy.deepcopy(other.offset_occ)

    def duplicate(self, add_to_atlists=True):
        """Return a somewhat lightweight copy of this Atom.

        Attributes position and elements are deep-copied, all others
        are instead references to those of this Atom. This includes
        in particular, site, displacements, slab, and layer. The new
        Atom can also be automatically added to the existing slab and
        layer.

        Parameters
        ----------
        add_to_atlists : bool, optional
            Whether the duplicate atom should be added to atom lists
            in the existing Slab and Layer objects. Default is True.

        Returns
        -------
        newat : Atom
            The duplicate atom that was created.
        """
<<<<<<< HEAD
        newat = Atom(self.el, np.copy(self.pos), self.slab.n_atoms, self.slab)
        if addToAtlists:
=======
        newat = Atom(self.el, self.pos.copy(), len(self.slab.atlist),
                     self.slab)
        if add_to_atlists:
>>>>>>> 62348588
            self.slab.atlist.append(newat)
            if self.layer is not None:
                self.layer.atlist.append(newat)
                newat.layer = self.layer
            self.slab.n_per_elem[self.el] += 1
        newat.duplicate_of = self
        newat.site = self.site
        newat.dispInitialized = True
        newat.disp_vib = self.disp_vib
        newat.disp_geo = self.disp_geo
        newat.disp_occ = self.disp_occ
        newat.cartpos = self.cartpos.copy()
        return newat

    def initDisp(self, force=False):
        """Initialize displacement dictionaries based on self.site.

        This method should not be called before a site has been
        given to this Atom.

        This method must be called before displacements can be
        merged with their offsets, as this method prepares the
        correct entries in disp_occ.

        Parameters
        ----------
        force : bool, optional
            Whether displacements should be cleared also
            if they are already present. Default is False.

        Raises
        ------
        RuntimeError
            If this method is called before a site is available
        """
        if not self.site:
            raise RuntimeError('Cannot initialize displacements '
                               'before a site is defined')
        if self.dispInitialized and not force:
            return

        self.dispInitialized = True
        self.disp_vib = {'all': [0.]}
        self.disp_geo = {'all': [np.zeros(3)]}
        self.disp_occ = {}
        self.disp_center_index = {'vib': {'all': 0},
                                  'geo': {'all': 0},
                                  'occ': {}}
        for k, v in self.site.occ.items():
            if v > 0 or k in self.site.mixedEls:
                self.disp_occ[k] = [v]
                self.disp_center_index['occ'][k] = 0

    def is_same_xy(self, cartpos, eps=1e-3):
        """Return whether this atom is close to a 2D cartpos.

        If the atom is close to an edge or corner its replicas
        are also considered.

        Parameters
        ----------
        cartpos : numpy.ndarray or Atom
            2D Cartesian coordinates to check against the position
            of this atom. If an Atom, its in-plane Cartesian position
            is used.
        eps : float, optional
            The precision to which positions are expected to match.
            The default is 1e-3.

        Returns
        -------
        bool
            True if positions match, else False.
        """
<<<<<<< HEAD
        abt = self.slab.ab_cell.T
        releps = eps / np.linalg.norm(abt, axis=1)
        complist, _ = add_edges_and_corners([self.cartpos[:2]], (self.pos,),
                                            releps, abt)
        return any(np.linalg.norm(pos - complist, axis=1) < eps)
=======
        if isinstance(cartpos, Atom):
            cartpos = cartpos.cartpos[:2]
        abt = self.slab.ucell[:2, :2].T
        complist = [self.cartpos[0:2]]
        # if we're close to an edge or corner, also check translations:
        for j in range(0, 2):
            releps = eps / np.linalg.norm(abt[j])
            if abs(self.pos[j]) < releps:
                complist.append(self.cartpos[0:2]+abt[j])
            if abs(self.pos[j]-1) < releps:
                complist.append(self.cartpos[0:2]-abt[j])
        if len(complist) == 3:
            # corner - add the diagonally opposed one
            complist.append(complist[1]+complist[2]-complist[0])
        return any(np.linalg.norm(cartpos - complist, axis=1) < eps)

    def mergeDisp(self, el):
        """
        Merges the offsets from VIBROCC and DISPLACEMENTS into the
        displacements lists from DISPLACEMENTS for the given element.

        For vibrational and occupational offsets a consistency check is
        performed. The offset lists will be emptied.

        Raises
        -------
        RuntimeError
            If this method is called before initDisp.
        """
        if not self.dispInitialized:
            raise RuntimeError('Need to .initDisp before displacements '
                               'can be merged with offsets')

        self.storeOriState()
        # geometric offsets from DISPLACEMENTS
        geo_d_offset = self.disp_geo_offset.get(el,
                                          self.disp_geo_offset['all'])[0]
        if el not in self.disp_geo:
            self.disp_geo[el] = copy.copy(list(self.disp_geo['all']))
        self.disp_geo[el] = list(self.disp_geo[el] + geo_d_offset)
        self.disp_geo_offset = {'all': [np.zeros(3)]}

        # geometric offsets from VIBROCC
        if el in self.offset_geo:
            geo_offset = self.offset_geo[el]
            self.disp_geo[el] = [geo_step + geo_offset for geo_step in self.disp_geo[el]]
            del self.offset_geo[el]

        # vibrational offsets from VIBROCC
        if el not in self.disp_vib:
            self.disp_vib[el] = copy.copy(self.disp_vib['all'])
        if el in self.offset_vib:
            vib_offset = self.offset_vib[el]
            final_vib_steps = [vib_step + vib_offset for vib_step in self.disp_vib[el]]
            if any(np.array(final_vib_steps) + self.site.vibamp[el] < 0):
                _LOGGER.error(f'Vibrational offset for {self} defined in '
                              'VIBROCC would result in negative vibrational '
                              'amplitude. Offset will be ignored.')
            else:
                self.disp_vib[el] = final_vib_steps
            del self.offset_vib[el]

        # vibrational offsets from VIBROCC
        if el in self.offset_occ:
            occ_offset = self.offset_occ[el]
            final_occ_steps = [occ_step + occ_offset for occ_step in self.disp_occ[el]]
            if any(np.array(final_occ_steps) < 0) or any(np.array(final_occ_steps) > 1):
                _LOGGER.error(
                    f'Occupational offset for {self} defined in '
                    'VIBROCC would result in unphysical concentration'
                    '(occupation <0 or >1). Offset will be ignored.'
                    )
            else:
                self.disp_occ[el] = final_occ_steps
            del self.offset_occ[el]

    def storeOriState(self):
        """Stores the initial values from the input files for this atom."""
        if self.oriState is None:
            self.oriState = self.duplicate(add_to_atlists=False)                # TODO: potential problem: duplicate only shallow copies some attributes.

    def translate_2d(self, cart_shift, frac_shift):
        """Apply a 2D translation to this Atom."""
        self.cartpos[:2] += cart_shift
        self.pos[:2] += frac_shift
>>>>>>> 62348588
<|MERGE_RESOLUTION|>--- conflicted
+++ resolved
@@ -15,14 +15,11 @@
 
 import numpy as np
 
-<<<<<<< HEAD
 from viperleed.tleedmlib.base import add_edges_and_corners
 
-logger = logging.getLogger("tleedm.atom")
-=======
+
 _LOGGER = logging.getLogger('tleedm.atom')
 
->>>>>>> 62348588
 
 class AtomError(Exception):
     """Base exception for Atom objects."""
@@ -535,15 +532,9 @@
         newat : Atom
             The duplicate atom that was created.
         """
-<<<<<<< HEAD
-        newat = Atom(self.el, np.copy(self.pos), self.slab.n_atoms, self.slab)
-        if addToAtlists:
-=======
-        newat = Atom(self.el, self.pos.copy(), len(self.slab.atlist),
-                     self.slab)
+        newat = Atom(self.el, self.pos.copy(), self.slab.n_atoms, self.slab)
         if add_to_atlists:
->>>>>>> 62348588
-            self.slab.atlist.append(newat)
+            self.slab.atlist.append(newat)                                      # TODO: consider a AtomContainer.add_atom(atom) abstract method!
             if self.layer is not None:
                 self.layer.atlist.append(newat)
                 newat.layer = self.layer
@@ -617,27 +608,12 @@
         bool
             True if positions match, else False.
         """
-<<<<<<< HEAD
+        if isinstance(cartpos, Atom):
+            cartpos = cartpos.cartpos[:2]
         abt = self.slab.ab_cell.T
         releps = eps / np.linalg.norm(abt, axis=1)
         complist, _ = add_edges_and_corners([self.cartpos[:2]], (self.pos,),
                                             releps, abt)
-        return any(np.linalg.norm(pos - complist, axis=1) < eps)
-=======
-        if isinstance(cartpos, Atom):
-            cartpos = cartpos.cartpos[:2]
-        abt = self.slab.ucell[:2, :2].T
-        complist = [self.cartpos[0:2]]
-        # if we're close to an edge or corner, also check translations:
-        for j in range(0, 2):
-            releps = eps / np.linalg.norm(abt[j])
-            if abs(self.pos[j]) < releps:
-                complist.append(self.cartpos[0:2]+abt[j])
-            if abs(self.pos[j]-1) < releps:
-                complist.append(self.cartpos[0:2]-abt[j])
-        if len(complist) == 3:
-            # corner - add the diagonally opposed one
-            complist.append(complist[1]+complist[2]-complist[0])
         return any(np.linalg.norm(cartpos - complist, axis=1) < eps)
 
     def mergeDisp(self, el):
@@ -708,5 +684,4 @@
     def translate_2d(self, cart_shift, frac_shift):
         """Apply a 2D translation to this Atom."""
         self.cartpos[:2] += cart_shift
-        self.pos[:2] += frac_shift
->>>>>>> 62348588
+        self.pos[:2] += frac_shift