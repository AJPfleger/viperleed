# -*- coding: utf-8 -*-
"""
Created on Wed Aug 19 13:30:12 2020

@author: Florian Kraushofer

Functions for reading and writing files relevant to the delta calculation
"""

import logging
import numpy as np
import os
import shutil

import fortranformat as ff

from viperleed.tleedmlib.files.beams import writeAUXBEAMS

logger = logging.getLogger("tleedm.files.iodeltas")


def checkDelta(filename, at, el, rp):
    """Checks whether a given delta file corresponds to the requested
    displacements of a given atom. Returns True or False."""
    eps = 1e-4
    fgeo = []                               # found geo disp
    fvib = []                               # found vib disp
    at.mergeDisp(el)
    if el == "vac":
        dgeo = [np.array([0.0, 0.0, 0.0])]  # requested geo disp
        dvib = [0.0]                        # requested vib disp
    else:
        if el in at.disp_geo:
            dgeo = at.disp_geo[el]
        else:
            dgeo = at.disp_geo["all"]
        if el in at.disp_vib:
            dvib = at.disp_vib[el]
        else:
            dvib = at.disp_vib["all"]
    try:
        with open(filename, "r") as rf:
            lines = rf.readlines()
    except FileNotFoundError:
        logger.error("Error reading file "+filename)
        raise
    if rp.TL_VERSION < 1.7:  # formatting changed to I5 in version 1.7
        intlen = 3
    else:
        intlen = 5
    try:
        nbeams = int(lines[1][0:intlen])        # no. of beams
        nvar = int(lines[1][2*intlen:3*intlen]) # no. of variations (geo*vib)
    except Exception:
        logger.error("Error parsing file " + filename)
        raise
    if nbeams != len(rp.ivbeams):
        return False
    if nvar != len(dgeo)*len(dvib):
        return False
    beams = []      # read beams from delta file
    atline = 2
    for i in range(atline, len(lines)):  # read and check beams, then break
        try:        # read hk of beams formatted as F10.5
            fl = [float(s) for s in [lines[i][j:j+10]
                                     for j in range(0, len(lines[i]) - 10,
                                                    10)]]
        except Exception:
            logger.error("Error parsing file "+filename)
            raise
        for j in range(0, int(len(fl)/2)):
            beams.append((fl[2*j], fl[(2*j) + 1]))
        if len(beams) == nbeams:
            atline = i+1
            break
    for (i, hk) in enumerate(beams):   # check beams
        if not rp.ivbeams[i].isEqual_hk(hk, eps=eps):
            return False
    atline += 1   # skip the line after beams
    # geo displacements start here
    rf74x10 = ff.FortranRecordReader("10F7.4")
    parselist = []
    repeats = False
    endgeo = False
    entrycount = 0
    for i in range(atline, len(lines)):
        try:
            fl = [f for f in rf74x10.read(lines[i]) if f is not None]
        except Exception:
            logger.error("Error parsing file "+filename)
            raise
        if len(fl) < 10:
            atline = i+1
            endgeo = True  # short line -> end of geo block
        parselist = parselist + fl
        while len(parselist) >= 3:
            v = parselist[:3]
            new = np.array([v[1], v[2], v[0]])
            parselist = parselist[3:]
            entrycount += 1
            if not repeats:
                append = True
                if fgeo and np.linalg.norm(new - fgeo[0]) < eps:
                    repeats = True
                    append = False
                if append:
                    fgeo.append(new)
                if len(fgeo) == nvar:
                    atline = i+1
                    endgeo = True
                    break
            elif not endgeo:
                if (entrycount-1) % len(fgeo) == 0:  # should repeat here
                    if np.linalg.norm(new - fgeo[0]) > eps:
                        atline = i
                        endgeo = True
                        break
        if endgeo:
            break
    ngeo = len(fgeo)
    # check geometry
    if ngeo != len(dgeo):
        return False
    for (i, gd) in enumerate(fgeo):
        if np.linalg.norm(gd - dgeo[i]) > eps:
            return False
    # vib displacement starts here
    nvib = nvar / ngeo
    if int(nvib) - nvib > 1e-4:
        logger.error("Error reading file "+filename+": number of geometry "
                     "variations found does not match header.")
        return False
    nvib = int(nvib)
    for i in range(atline, len(lines)):
        try:
            fl = [f for f in rf74x10.read(lines[i]) if f is not None]
        except Exception:
            logger.error("Error parsing file "+filename)
            raise
        parselist = parselist + fl
        while len(parselist) >= ngeo:
            fvib.append(parselist[0])
            if any([f != 0. for f in parselist[1:ngeo]]):
                logger.warning("File "+filename+": Found unexpected entries "
                               "in list of vibrational displacements.")
            parselist = parselist[ngeo:]
        if len(fvib) >= nvib:
            break
    # check vibrations:
    if el.lower() == "vac":
        voff = 0.
    else:
        voff = at.site.vibamp[el]
    for (i, f) in enumerate(fvib):
        bv = round(round(dvib[i] + voff, 4) / 0.529177, 4)
        # in bohr radii; rounding twice to account for 1. writing to
        #  delta-input, 2. reading from DELTA file. Precision taken from
        #  TensErLEED GLOBAL
        if abs(f - bv) >= 1e-4:
            return False
    return True


def generateDeltaInput(atom, targetel, sl, rp, deltaBasic="", auxbeams="",
                       phaseshifts=""):
    """
    Generates a PARAM file and delta input for one element of one atom.

    Parameters
    ----------
    atom : Atom
        Atom object for which input should be generated.
    targetel : str
        The element of that atom for which input should be generated. This may
        not be the main atom element.
    sl : Slab
        The Slab object containing atom information.
    rp : Rparams
        The run parameters object.
    deltaBasic : str, optional
        Part of delta input that is the same for all atoms. If not passed,
        will call generateDeltaBasic directly.
    auxbeams : str, optional
        The contents of the AUXBEAMS file. If not passed, will attempt to find
        the AUXBEAMS file and read it.
    phaseshifts : str, optional
        The contents of the PHASESHIFTS file. If not passed, will attempt to
        find the PHASESHIFTS file and read it.

    Returns
    -------
    (str, str, str).
        The delta input, a shortened version of that input for logging, and
        the contents of the required PARAM file.
    """

    if deltaBasic == "":
        deltaBasic = generateDeltaBasic()
    if auxbeams == "":
        # if AUXBEAMS is not in work folder, check SUPP folder
        if not os.path.isfile(os.path.join(".", "AUXBEAMS")):
            if os.path.isfile(os.path.join(".", "SUPP", "AUXBEAMS")):
                try:
                    shutil.copy2(os.path.join(".", "SUPP", "AUXBEAMS"),
                                 "AUXBEAMS")
                except Exception:
                    logger.warning("Failed to copy AUXBEAMS from SUPP folder")
            else:
                logger.warning("generateDeltaInput: AUXBEAMS not found")
        try:
            with open("AUXBEAMS", "r") as rf:
                auxbeams = rf.read()
            if auxbeams[-1] != "\n":
                auxbeams += "\n"
        except Exception:
            logger.error("generateDeltaInput: Could not read AUXBEAMS")
            raise
    if phaseshifts == "":
        try:
            with open("PHASESHIFTS", "r") as rf:
                phaseshifts = rf.read()
            if phaseshifts[-1] != "\n":
                phaseshifts += "\n"
        except Exception:
            logger.error("generateDeltaInput: Could not read PHASESHIFTS")
            raise
    MNLMB = [19, 126, 498, 1463, 3549, 7534, 14484, 25821, 43351, 69322,
             106470, 158067, 227969, 320664, 441320, 595833, 790876, 1033942]
    try:
        beamlist, _, _ = writeAUXBEAMS(ivbeams=rp.ivbeams,
                                       beamlist=rp.beamlist, write=False)
    except Exception:
        logger.error("writeDeltaInput: Exception while getting data from "
                     "writeAUXBEAMS")
        raise

    # merge offsets with displacement lists
    atom.mergeDisp(targetel)

    # generate delta.in
    din = ("""   1                         FORMOUT - 1: formatted output
-------------------------------------------------------------------
--- chemical nature of displaced atom                           ---
-------------------------------------------------------------------
""")
    if targetel.lower() == "vac":
        iel = 0
    else:
        # find number of target element
        i = 0
        for el in sl.elements:
            # this reproduces the order of blocks contained in PHASESHIFTS:
            if el in rp.ELEMENT_MIX:
                chemelList = rp.ELEMENT_MIX[el]
            else:
                chemelList = [el]
            siteList = [s for s in sl.sitelist if s.el == el]
            for cel in chemelList:
                for s in siteList:
                    i += 1
                    if s.isEquivalent(atom.site) and cel == targetel:
                        iel = i
    i4 = ff.FortranRecordWriter("I4")
    f74x3 = ff.FortranRecordWriter('3F7.4')
    ol = i4.write([iel])
    din += ol.ljust(29) + "IEL  - element in PHASESHIFT list"    
    if rp.TL_VERSION < 1.7:
        din += """
-------------------------------------------------------------------
--- undisplaced position of atomic site in question             ---
-------------------------------------------------------------------
"""
        ol = f74x3.write([0.0, 0.0, 0.0])
        din += ol.ljust(29) + "CUNDISP - displacement offset"
    din += """
-------------------------------------------------------------------
--- displaced positions of atomic site in question              ---
-------------------------------------------------------------------
"""
    if targetel == "vac":
        geolist = [(0., 0., 0.)]
    elif targetel in atom.disp_geo:
        geolist = atom.disp_geo[targetel]
    else:
        geolist = atom.disp_geo["all"]
    geosteps = len(geolist)
    ol = i4.write([geosteps])
    din += ol.ljust(29) + "NCSTEP - number of displaced positions\n"
    for disp in geolist:
        ol = f74x3.write([disp[2], disp[0], disp[1]])
        din += ol.ljust(29)+"CDISP(z,x,y) - z pointing towards bulk\n"
        # TODO: should we allow this if e.g. HALTING = 1 and just warn instead?
        if any([abs(d) > 1. for d in disp]):
            logger.error(
                "Displacements for delta amplitudes have to be smaller than "
                "one Angstrom! Larger displacements are not reasonable "
                "within the tensor LEED approximation.\n"
                "Found displacement {} for {}.".format(disp, atom))
            raise ValueError("Excessive displacements (>1A) detected.")
    din += (
        """-------------------------------------------------------------------
--- vibrational displacements of atomic site in question        ---
-------------------------------------------------------------------
""")
    if targetel == "vac":
        viblist = [0.]
    elif targetel in atom.disp_vib:
        viblist = atom.disp_vib[targetel]
    else:
        viblist = atom.disp_vib["all"]
    vibsteps = len(viblist)
    ol = i4.write([vibsteps])
    din += ol.ljust(29) + "NDEB - number of vib. amplitudes to be considered\n"
    f74 = ff.FortranRecordWriter("F7.4")
    if targetel.lower() != "vac":
        # "default" vibamp + offset, not just offset
        vibamps = [v + atom.site.vibamp[targetel] for v in viblist]
        if any([v <= 0 for v in vibamps]):
            logger.warning(
                "Vibrational amplitudes for {} contain values <= 0 "
                "(smallest: {:.4f}). Shifting displacement list to avoid "
                "non-positive numbers.".format(atom, min(vibamps)))
            corr = min([v for v in vibamps if v > 0]) - min(vibamps)
            vibamps = [v + corr for v in vibamps]
            for i in range(len(viblist)):
                # can't be done by list comprehension because it should modify
                #   the list that 'viblist' is pointing to, not make a copy
                viblist[i] += corr
    else:
        vibamps = [0.]
    for vibamp in vibamps:
        ol = f74.write([vibamp])
        din += ol.ljust(29)+"DRPER_A\n"

    din_main = deltaBasic + auxbeams + phaseshifts + din
    din_short = deltaBasic + "[AUXBEAMS]\n" + "[PHASESHIFTS]\n" + din

    # write PARAM
    param = ("""C  Parameter statements for delta amplitude calculation, v1.2
C  parameters must be consistent with preceding reference calculation!

C  MLMAX: maximum angular momentum to be considered in calculation
C  MNLMB: number of Clebsh-Gordon coefficients needed in tmatrix() subroutine -
C         set according to current LMAX
"""
             "C         MLMAX:  1  2   3    4    5    6    7     8     9     "
             "10    11     12     13     14     15     16     17     18\n"
             "C         MNLMB: 19 126 498 1463 3549 7534 14484 25821 43351 "
             "69322 106470 158067 227969 320664 441320 595833 790876 1033942\n" """
C  MNPSI: number of phase shift values tabulated in phase shift file
C  MNEL : number of elements for which phase shifts are tabulated
C  MNT0 : number of beams for which delta amplitude calculation is required
C  MNATOMS: currently must be set to 1. In principle number of different atomic
C      positions in a superlattice wrt the reference periodicity when computing
C      TLEED beams for a superlattice not present in the reference structure
C  MNDEB: number of thermal variation steps to be performed (outer var. loop)
C  MNCSTEP: number of geometric variation steps to be performed """
             + "(inner var. loop)\n\n")
    param += "      PARAMETER( MLMAX = {} )\n".format(rp.LMAX[1])
    param += "      PARAMETER( MNLMB = {} )\n".format(MNLMB[rp.LMAX[1]-1])
    param += ("      PARAMETER( MNPSI = {}, MNEL = {} )\n"
              .format(len(rp.phaseshifts), (len(rp.phaseshifts[0][1]))))
    param += "      PARAMETER( MNT0 = {} )\n".format(len(beamlist))
    param += "      PARAMETER( MNATOMS = 1 )\n"
    param += "      PARAMETER( MNDEB = {} )\n".format(vibsteps)
    param += "      PARAMETER( MNCSTEP = {} )\n".format(geosteps)
    return din_main, din_short, param


def generateDeltaBasic(sl, rp):
    """Generates the part of the input for delta-amplitudes that is the same
    for all atoms, and returns it as a string."""
    if rp.TL_VERSION < 1.7:
        formatter = {'energies': ff.FortranRecordWriter('3F7.2'),
                     'uc': ff.FortranRecordWriter('2F7.4'),
                     'angles': ff.FortranRecordWriter('2F7.4'),
                     }
        lj = 24  # ljust spacing
    else:
        formatter = {'energies': ff.FortranRecordWriter('2F9.2'),
                     'uc': ff.FortranRecordWriter('2F9.4'),
                     'angles': ff.FortranRecordWriter('2F9.4'),
                     'int': ff.FortranRecordWriter('I4'),
                     }
        lj = 30  # ljust spacing
    output = ""
    output += rp.systemName+" "+rp.timestamp+"\n"
    output += (formatter['energies'].write(
<<<<<<< HEAD
        [rp.THEO_ENERGIES.start, rp.THEO_ENERGIES.stop+0.01]).ljust(lj)
        + 'EI,EF,DE\n')
=======
        [rp.THEO_ENERGIES[0], rp.THEO_ENERGIES[1]+0.01]).ljust(lj)
        + 'EI,EF\n')
>>>>>>> 2250c5e0
    ucsurf = sl.ucell[:2, :2].T
    if sl.bulkslab is None:
        sl.bulkslab = sl.makeBulkSlab(rp)
    ucbulk = sl.bulkslab.ucell[:2, :2].T
    output += formatter['uc'].write(ucbulk[0]).ljust(lj) + 'ARA1\n'
    output += formatter['uc'].write(ucbulk[1]).ljust(lj) + 'ARA2\n'
    output += formatter['uc'].write(ucsurf[0]).ljust(lj) + 'ARB1\n'
    output += formatter['uc'].write(ucsurf[1]).ljust(lj) + 'ARB2\n'
    output += (formatter['angles'].write([rp.THETA, rp.PHI]).ljust(lj)
               + 'THETA PHI\n')
    if rp.TL_VERSION >= 1.7:
        # TODO: if phaseshifts are calculated differently, change format here
        output += (formatter['int'].write([1]).ljust(lj)
                   + 'PSFORMAT  1: Rundgren_v1.6; 2: Rundgren_v1.7\n')
    return output<|MERGE_RESOLUTION|>--- conflicted
+++ resolved
@@ -386,13 +386,8 @@
     output = ""
     output += rp.systemName+" "+rp.timestamp+"\n"
     output += (formatter['energies'].write(
-<<<<<<< HEAD
         [rp.THEO_ENERGIES.start, rp.THEO_ENERGIES.stop+0.01]).ljust(lj)
-        + 'EI,EF,DE\n')
-=======
-        [rp.THEO_ENERGIES[0], rp.THEO_ENERGIES[1]+0.01]).ljust(lj)
         + 'EI,EF\n')
->>>>>>> 2250c5e0
     ucsurf = sl.ucell[:2, :2].T
     if sl.bulkslab is None:
         sl.bulkslab = sl.makeBulkSlab(rp)
