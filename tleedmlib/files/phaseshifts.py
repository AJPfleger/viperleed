--- conflicted
+++ resolved
@@ -15,17 +15,9 @@
 import fortranformat as ff
 import numpy as np
 
-<<<<<<< HEAD
-
-from viperleed.tleedmlib.leedbase import HARTREE_TO_EV
-
 from viperleed.tleedmlib.leedbase import (get_atomic_number,
                                           get_element_symbol,
                                           HARTREE_TO_EV)
-=======
-from viperleed.tleedmlib.periodic_table import (get_atomic_number,
-                                                get_element_symbol)
->>>>>>> 8d0a4526
 
 try:
     import matplotlib
