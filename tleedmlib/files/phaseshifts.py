# -*- coding: utf-8 -*-
"""
Created on Tue Aug 18 17:20:43 2020

@author: Florian Kraushofer, Alexander Imre

Functions for reading and writing the PHASESHIFTS file
"""

from itertools import combinations
import logging
import os
from pathlib import Path

import fortranformat as ff
import numpy as np

<<<<<<< HEAD
from viperleed.tleedmlib.leedbase import HARTREE_TO_EV
=======
import viperleed
>>>>>>> 8d323fd9
from viperleed.tleedmlib.periodic_table import (get_atomic_number,
                                                get_element_symbol)

try:
    import matplotlib
except ImportError:
    _CAN_PLOT = False
else:
    matplotlib.rcParams.update({'figure.max_open_warning': 0})
    matplotlib.use('Agg')
    from matplotlib.backends.backend_pdf import PdfPages
    import matplotlib.pyplot as plt
    plt.style.use('viperleed.tleedm')
    _CAN_PLOT = True


logger = logging.getLogger("tleedm.files.phaseshifts")


def readPHASESHIFTS(sl, rp, readfile='PHASESHIFTS', check=True,
                    ignoreEnRange=False):
    """Read from a PHASESHIFTS file.

    Parameters
    ----------
    sl: Slab
    rp: RunParameters
    readfile: str, optional
        filename to be read. Default is 'PHASESHIFTS'.
    check: bool, optional
        Wether to check for consistence agains sl and rp.
        If False, sl and rp can be None. Default is True.
    ignoreEnRange: bool, optional
        Check wether the energy range in readfile is sufficient to
        cover the energy range requested in rp. Default is False.

    Returns
    -------
    firstline: str
        Header line of the readfile, containing Rundgren parameters.
    phaseshifts: list of tuple
        Each element is (energy, phaseshifts_at_energy) with
        phaseshifts_at_energy = [[el0_L0, el0_L1, ...], [el1_L0, ...], ...]
        where eli_Lj is the phaseshift for element i and angular momentum j.
        Therefore, len(phaseshifts) is the number of energies found,
        len(phaseshifts[0][1]) should match the number of sites, and
        len(phaseshifts[0][1][0]) is the number of different
        values of L in the phaseshift file.
    newpsGen: bool
        Whether the inconsitency found requires a full recalculation
        of the phaseshifts. This happens if: 
            1) an error occurs while parsing,
            2) if check, rp.V0_real was not given and could not
               interpret firstline,
            3) LMAX of readfile is smaller than required in rp,
            4) if number of blocks inconsitent with elements in sl.
    newpsWrite: bool
        Whether the inconsitency found requires writing a new
        PHASESHIFTS file. This is distinct from newpsGen as we
        can at times generate a new file from the information read.
        This is the case if:
            5) There are fewer blocks than expected, but the number of blocks
                matches the number of chemical elements in sl. This means however,
                that all sites with the same chemical element will use the same
                phaseshift.
    """
    rf74x10 = ff.FortranRecordReader('10F7.4')
    ri3 = ff.FortranRecordReader('I3')

    # legacy - allow "_PHASESHIFTS"
    if (readfile == 'PHASESHIFTS' and not os.path.isfile('PHASESHIFTS')
            and os.path.isfile('_PHASESHIFTS')):
        logger.info("Found no PHASESHIFTS file, but found legacy file named "
                    "_PHASESHIFTS. Renaming _PHASESHIFTS to PHASESHIFTS.")
        os.rename('_PHASESHIFTS', 'PHASESHIFTS')

    try:
        rf = open(readfile, 'r')
    except FileNotFoundError:
        logger.error("PHASESHIFTS file not found.")
        raise
    else:
        filelines = rf.readlines()
    finally:
        rf.close()

    try:
        nel = ri3.read(filelines[0])[0]
    except Exception:
        logger.error("Exception while trying to read PHASESHIFTS: could not "
                     "find number of blocks in first line.")
        raise
    phaseshifts = []

    firstline = filelines[0]
    line_idx = 1
    try:
        lines_per_block = find_block_size(filelines[1:])
    except ValueError as err:
        logger.warning(
            f"Error while trying to read PHASESHIFTS: {err} "
            "A new PHASESHIFTS file will be generated."
        )
        rp.setHaltingLevel(1)
        return "", [], True, True
    
    # check block length is consitent with number of species
    if (lines_per_block - 1) % nel:
        logger.warning(
            "Error while trying to read PHASESHIFTS: "
            "Could not parse file: The number of blocks may not match "
            "the number given in the first line. A new PHASESHIFTS "
            "file will be generated."
        )
        rp.setHaltingLevel(1)
        return "", [], True, True

    lines_per_element = (lines_per_block - 1) // nel

    while line_idx < len(filelines):
        current_line = filelines[line_idx].strip()
        if not current_line:
            line_idx += 1
            continue
        energy = rf74x10.read(filelines[line_idx])[0] # read energy
        enps = []
        for i in range(nel):
            elps = []
            for j in range(lines_per_element):
                llist = rf74x10.read(filelines[line_idx
                                                + (i*lines_per_element)+j+1])
                llist = [f for f in llist if f is not None]
                elps.extend(llist)
            enps.append(elps)
        phaseshifts.append((energy, enps))
        line_idx += lines_per_element*nel+1

    if not check:
        return firstline, phaseshifts, False, False

    # try extracting muffin tin parameters:
    muftin = []
    llist = firstline.split()
    if len(llist) >= 6:
        for i in range(1, 5):
            try:
                muftin.append(float(llist[i]))
            except (ValueError, IndexError):
                muftin = []
                break
    else:
        muftin = []

    (phaseshifts,
     firstline,
     newpsGen,
     newpsWrite) = __check_consistency_rp_elements(sl, rp, phaseshifts,
                                                   firstline, muftin)

    if not ignoreEnRange and not newpsGen:
        newpsGen = __check_consistency_energy_range(rp, phaseshifts,
                                                    muftin, newpsGen)
        newpsWrite |= newpsGen

    # Check consitency of phaseshift values (unless we
    # already know we have to make a new file anyway)
    if not newpsGen:
        __check_consitency_element_order(rp, sl, phaseshifts)

    return firstline, phaseshifts, newpsGen, newpsWrite


def __check_consistency_rp_elements(sl, rp, phaseshifts, firstline, muftin):
    """Check that phaseshifts fit the expected number of elements and LMAX.

    Parameters
    ----------
    sl : Slab
        Surface Slab object.
    rp : Rparams
        Run paramters.
    phaseshifts : list
        Nested list of phaseshifts.
    firstline : str
        First line of the phaseshifts file.
    muftin : list
        Rundgren coefficients interpreted from the firstline.

    Returns
    -------
    phaseshifts: list of tuple
        Each element is (energy, pahseshifts_at_energy) with 
        phaseshifts_at_energy = [[el0_L0, el0_L1, ...], [el1_L0, ...], ...]
        where eli_Lj is the phaseshift for element i and angular momentum j.
        Therefore, len(phaseshifts) is the number of energies found, 
        len(phaseshifts[0][1]) should match the number of sites, and
        len(phaseshifts[0][1][0]) is the number of different
        values of L in the phaseshift file.
    firstline: str
        Header line of the file read, containing Rundgren parameters,
        modified if newpsWrite is True.
    newpsGen: bool
        Wether the inconsitency found requires a full recalculation
        of the phaseshifts. This happens if: 
            1) rp.V0_real was not given and could not interpret firstline,
            2) LMAX in phaseshifts is smaller than required in rp,
            3) if number of blocks inconsitent with elements in sl.
    newpsWrite: bool
        Wether the inconsitency found requires writing a new
        PHASESHIFTS file. This is distinct from newpsGen as we
        can at times generate a new file from the information read.
        This is the case if:
            4) There are fewer blocks than expected, but the number of
               blocks matches the number of chemical elements in sl.
               This means however, that all sites with the same element
               will use the same phaseshift.
    """
    newpsGen, newpsWrite = True, True

    n_l_values = len(phaseshifts[0][1][0])
    n_el_and_sites = len(phaseshifts[0][1])

    n_el_and_sites_expected = 0
    for el in sl.elements:
        if el in rp.ELEMENT_MIX:
            n = len(rp.ELEMENT_MIX[el])
        else:
            n = 1
        n_el_and_sites_expected += n*len([s for s in sl.sitelist if s.el == el])

    if rp.V0_REAL == "default" and not muftin:
        logger.warning(
            "Could not convert first line of PHASESHIFTS file to MUFTIN "
            "parameters. A new PHASESHIFTS file will be generated."
            )
        rp.setHaltingLevel(1)

    elif n_el_and_sites == n_el_and_sites_expected:
        logger.debug(f"Found {n_el_and_sites_expected} blocks in PHASESHIFTS "
                     "file, which is consistent with PARAMETERS.")
        newpsGen, newpsWrite = False, False

    # Check that the phaseshifts read in have sufficient lmax
    elif n_l_values < rp.LMAX[1] + 1:
        logger.warning(
            "Maximum angular momentum LMAX in PHASESHIFTS "
            "file is lower than required by PARAMETERS. A "
            "new PHASESHIFTS file will be generated."
            )
        rp.setHaltineLevel(1)

    elif n_el_and_sites == len(sl.chemelem):
        logger.warning(
            "Found fewer blocks than expected in the "
            "PHASESHIFTS file. However, the number of blocks matches "
            "the number of chemical elements. A new PHASESHIFTS file "
            "will be generated, assuming that each block in the old "
            "file should be used for all atoms of one element."
            )
        rp.setHaltingLevel(1)
        oldps = phaseshifts[:]
        phaseshifts = []
        for (energy, oldenps) in oldps:
            enps = []
            j = 0   # block index in old enps
            for el in sl.elements:
                if el in rp.ELEMENT_MIX:
                    m = len(rp.ELEMENT_MIX[el])
                else:
                    m = 1
                n = len([s for s in sl.sitelist if s.el == el])
                for i in range(0, m):    # repeat for chemical elements
                    for k in range(0, n):   # repeat for sites
                        enps.append(oldenps[j])
                    j += 1  # count up the block in old enps
            phaseshifts.append((energy, enps))
        newpsGen = False
        firstline = str(len(phaseshifts[0][1])).rjust(3) + firstline[3:]

    else:
        logger.warning(
            "PHASESHIFTS file was read but is inconsistent with "
            "PARAMETERS. A new PHASESHIFTS file will be generated."
            )
        rp.setHaltingLevel(1)

    return phaseshifts, firstline, newpsGen, newpsWrite


def __check_consistency_energy_range(rp, phaseshifts, muftin, newpsGen):
    """Check that the energy range of phaseshifts is large enough for rp."""
    checkfail = False

    er = np.arange(rp.THEO_ENERGIES[0],
                   rp.THEO_ENERGIES[1] + 1e-4,
                   rp.THEO_ENERGIES[2])
    psmin = round(phaseshifts[0][0] * HARTREE_TO_EV, 2)
    psmax = round(phaseshifts[-1][0] * HARTREE_TO_EV, 2)

    if rp.V0_REAL == "default" or isinstance(rp.V0_REAL, list):
        if isinstance(rp.V0_REAL, list):
            c = rp.V0_REAL
        else:
            c = muftin
            checkfail = not bool(muftin)
        if c and not checkfail:
            # energies at which scattering occurs
            er_inner = er + rp.FILAMENT_WF
            er_inner -= np.maximum(
                c[0],
                c[1] + (c[2]/np.sqrt(er_inner + c[3]))
                )
    else:
        try:
            er_inner = er + float(rp.V0_REAL)
        except (ValueError, TypeError):
            checkfail = True

    if checkfail:
        logger.warning(
            "Could not check energy range in PHASESHIFTS "
            "file. If energy range is insufficient, try deleting the "
            "PHASESHIFTS file to generate a new one."
            )
        return newpsGen

    if (psmin > min(er_inner) or psmax < max(er_inner)):
        if (psmin > min(er_inner) and psmin <= 20.
                and psmax >= max(er_inner)):
            # can lead to re-calculation of phaseshifts every run if
            # V0r as calculated by EEASiSSS differs from 'real' V0r.
            # Don't automatically correct.
            logger.warning(
                f"Lowest value in PHASESHIFTS file ({psmin:.1f} eV) is "
                "larger than the lowest predicted scattering energy "
                f"({min(er_inner):.1f} eV). If this causes problems in the "
                "reference calculation, try deleting the PHASESHIFTS "
                "file to generate a new one, or increase the starting "
                "energy in the THEO_ENERGIES parameter."
                )
        else:
            logger.warning(
                "The energy range found in the PHASESHIFTS "
                "file is smaller than the energy range requested for "
                "theoretical beams. A new PHASESHIFTS file will be "
                "generated."
                )
            return True

    return newpsGen


def __check_consitency_element_order(rp, sl, phaseshifts, 
                                     eps=None, l_max_cutoff=4):
    """Determine if elements may have been assigned wrong phaseshifts.

    In general at high energies and at high LMAX, heavier elements
    (higher atomic number) have larger elastic scattering phaseshifts
    than lighter atoms. If this is not the case in the read in
    PHASESHIFTS file, the ordering in the file may be wrong.
    This is a very common user mistake, that often occurs when
    using a different POSCAR with pre-existing PHASESHIFTS.

    Warnings will be issued if an inconsistency is found for
    elements whose atomic numbers differ by at least 2. This
    means, e.g., that Cr--Ni will not issue warnings for Fe,
    but Ti and Cu will.

    Parameters
    ----------
    rp : Rparams
        Run parameters.
    sl : Slab
        Surface Slab object. Contains site types to check against.
    phaseshifts : list
        Phaseshifts list, as read in from a PHASESHIFTS file.
    eps : float, optional
        Tolerance to use when comparing phaseshift values. If None
        or not given, eps == rp.PHASESHIFT_EPS. Default is None.
    l_max_cutoff : int, optional
        Lower cutoff for angular momentum quantum number to be used for
        comparison of phaseshifts. Heavier elements should always have
        higher phaseshifts in the limit of high energy and high angular
        momentum. Behaviour for low energy/low angular momentum is not
        as clear cut, as phaseshifts may cross zero and are pi periodic.
        Default is 4.

    Returns
    -------
    may_have_wrong_phaseshifts : set
        Set of chemical elements (str) which may be assigned the wrong
        phaseshifts. If no inconsitency is detected, the set is empty.
    """
    if not eps:
        eps = rp.PHASESHIFT_EPS
    n_l_values = len(phaseshifts[0][1][0])
    n_sites_in_ps = len(phaseshifts[0][1])  # No. species in PHASESHIFTS

    # Get atomic number of all site types in the order
    # they appear in sl.sitelist, taking into account
    # that some sites may have mixed occupation
    element_mix = []
    for site in sl.sitelist:
        element_mix.extend(
            site.mixedEls  # Mixed occupation
            or [site.el]   # Only one element
            )
    # get atomic numbers from element symbols
    atomic_numbers = tuple(get_atomic_number(el)
                           for el in element_mix)

    # Get phaseshifts at highest LMAX that are larger than eps
    en_idx = -1  # look at highest energy only
    for l_value in reversed(range(l_max_cutoff, n_l_values)):
        ps_sites = np.array(list(
            phaseshifts[en_idx][1][site_idx][l_value]
            for site_idx in range(n_sites_in_ps)
            ))
        if all(abs(ps_sites) > eps):
            break
    else:
        # None of the phaseshifts are larger than eps at this energy
        logger.warning(
            "Could not check consistency of PHASESHIFTS file: All "
            f"PHASESHIFTS are smaller than {eps} at the largest energy."
            )
        rp.raiseHaltingLevel(1)
        return

    affected_elements = set()
    ps_pairs = list(zip(atomic_numbers, ps_sites))
    at_number = lambda item : item[0]
    pair_ps = lambda item : item[1]
    ps_pairs.sort(key=at_number) # sort by atomic number

    # Go through all pairs and check that heavier
    # elements have larger phaseshifts
    for pair_1, pair_2 in combinations(ps_pairs, 2):
        at_num_change = at_number(pair_1) - at_number(pair_2)
        if at_num_change <= 0:  # Same element or redundant iteration
            continue
        # Different element. Check that phaseshifts are also
        # ordered, and complain only if elements are not
        # close neighbors
        if (abs(pair_ps(pair_1)) >= abs(pair_ps(pair_2)) - eps
                and at_num_change > 2):
            continue
        affected_elements.update((at_number(pair_1), at_number(pair_2)))
    # get element symbols
    may_have_wrong_phaseshifts = set(get_element_symbol(el)
                                     for el in affected_elements)

    if may_have_wrong_phaseshifts:
        elements_str = ", ".join(affected_elements)
        logger.warning(
            "Detected inconsitency in PHASESHIFTS: "
            "Found larger phaseshifts for lighter elements "
            f"than for heavier elements at LMAX={l_value}. "
            "This may mean that the blocks in PHASESHIFTS "
            "are in the wrong order! "
            f"Affected elements: {elements_str}. "
            "You may want to regenerate the PHASESHIFTS file or "
            "reorder the blocks (see utility ModifyPhaseshifts). "
        )
        rp.setHaltingLevel(1)
    return may_have_wrong_phaseshifts


def writePHASESHIFTS(firstline, phaseshifts, file_path=Path()/'PHASESHIFTS'):
    """Takes phaseshift data and writes it to a PHASESHIFTS file."""
    _file_path = Path(file_path)
    output = firstline
    if output[-1] != "\n":
        output += "\n"
    f74x10 = ff.FortranRecordWriter('10F7.4')
    f74 = ff.FortranRecordWriter('F7.4')
    for (en, enps) in phaseshifts:
        output += f74.write([en])+"\n"
        for block in enps:
            output += f74x10.write(block)+"\n"
    try:
        with open(_file_path, 'w') as wf:
            wf.write(output)
        logger.debug(f"Wrote to {_file_path} successfully.")
    except Exception:
        logger.error("Exception while writing PHASESHIFTS file: ",
                     exc_info=True)
        raise
    return


def plot_phaseshifts(sl, rp, filename="Phaseshifts_plots.pdf"):
    """
    Outputs plots of the phaseshifts in rp.phaseshifts in a pdf file.

    Parameters
    ----------
    sl : Slab
        Slab object, used to determine elements and sites represented in
        the phaseshifts.
    rp : Rparams
        Run parameters. Phaseshifts are read from rp.phaseshifts.
    filename : str, optional
        Name of the output file. The default is "Phaseshifts_plots.pdf".

    Returns
    -------
    None.
    """
    if not _CAN_PLOT:
        logger.debug("Necessary modules for plotting not found. Skipping "
                     "Phaseshift plotting.")
        return
    ps_labels = []
    for el in sl.elements:
        # this reproduces the order of blocks contained in PHASESHIFTS:
        if el in rp.ELEMENT_MIX:
            chemelList = rp.ELEMENT_MIX[el]
        elif el in rp.ELEMENT_RENAME:
            chemelList = [rp.ELEMENT_RENAME[el]]
        else:
            chemelList = [el]
        ps_labels.extend([cel + " in " + s.label + " site"
                          for cel in chemelList
                          for s in sl.sitelist if s.el == el])
    energies = np.array([ps[0]*HARTREE_TO_EV for ps in rp.phaseshifts])
    ps_vals = np.array([ps[1] for ps in rp.phaseshifts])

    figsize = (7, 4)
    linewidth = 1
    nlplot = min(np.shape(ps_vals)[-1], rp.LMAX[1]+1)

    figs = []
    # colors = ["#000000", "#004949", "#009292", "#ff6db6", "#ffb6db",
    #           "#490092", "#006ddb", "#b66dff", "#6db6ff", "#b6dbff",
    #           "#920000", "#924900", "#db6d00", "#24ff24", "#ffff6d"]
    #   colorblind safe 16 - not great
    colors = ["#000000", "#E69F00", "#56B4E9", "#009E73",
              "#F0E442", "#0072B2", "#D55E00", "#CC79A7"]  # colorblind safe 8
    styles = ["-", "--", ":", "-."]  # for when we run out of colors
    for i, label in enumerate(ps_labels):
        fig, ax = plt.subplots(figsize=figsize)
        figs.append(fig)
        fig.subplots_adjust(left=0.1, right=0.98,
                            bottom=0.11, top=0.92)
        ax.set_title(label)
        ax.set_xlabel("Energy (eV)")
        ax.set_ylabel("Phaseshifts (rad)")
        ax.grid(True, linewidth=0.1*linewidth)
        [sp.set_linewidth(0.7*linewidth) for sp in ax.spines.values()]
        ax.tick_params(bottom=True, top=True, left=True, right=True,
                       axis='both', direction='in', width=0.7*linewidth)
        ax.set_xlim((np.min(energies), np.max(energies)))
        for j in range(0, nlplot):
            ax.plot(energies, ps_vals[:, i, j],
                    linewidth=linewidth, label="L = {}".format(j),
                    c=colors[j % len(colors)],
                    ls=styles[(j // len(colors)) % len(styles)])
        legend = ax.legend(ncol=(nlplot // 8 + 1))
        legend.get_frame().set_linewidth(linewidth*0.7)

    try:
        pdf = PdfPages(filename)
        for fig in figs:
            pdf.savefig(fig)
            plt.close(fig)
        pdf.close()
    except PermissionError:
        logger.error("plot_phaseshifts: Cannot open file {}. Aborting."
                     .format(filename))
    return


def find_block_size(filelines):
    """Returns the periodicity of lengths found in filelines."""
    lens_as_chars = "".join(chr(len(l.rstrip())) for l in filelines)

    # Allow empty lines at the end
    while lens_as_chars.endswith(chr(0)):
        lens_as_chars = lens_as_chars[:-1]
    if chr(0) in lens_as_chars:
        raise ValueError("Empty line found.")

    # See stackoverflow.com/questions/29481088
    period = (lens_as_chars * 2).find(lens_as_chars, 1, -1)
    if period == -1:
        raise ValueError("Could not identify block.")

    return period<|MERGE_RESOLUTION|>--- conflicted
+++ resolved
@@ -15,11 +15,8 @@
 import fortranformat as ff
 import numpy as np
 
-<<<<<<< HEAD
+import viperleed
 from viperleed.tleedmlib.leedbase import HARTREE_TO_EV
-=======
-import viperleed
->>>>>>> 8d323fd9
 from viperleed.tleedmlib.periodic_table import (get_atomic_number,
                                                 get_element_symbol)
 
