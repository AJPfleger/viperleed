# -*- coding: utf-8 -*-
"""
Created on Wed Aug 19 11:55:15 2020

@author: Florian Kraushofer

Functions for reading and writing files relevant to the reference calculation
"""

import copy
import logging
import os

import fortranformat as ff
import numpy as np

from viperleed.tleedmlib import leedbase
from viperleed.tleedmlib.base import fortranContLine, splitMaxRight
from viperleed.tleedmlib.classes.beam import Beam
from viperleed.tleedmlib.files.beams import writeAUXBEAMS

logger = logging.getLogger("tleedm.files.iorefcalc")


def combine_tensors(oripath=".", targetpath=".", buffer=0):
    """Combines Tensor files in 'oripath' into common files in 'targetpath'.
    The 'buffer' argument specified how much of a Tensor file can be stored in
    memory at a given time (in bytes). Set 0 to read the entire file at once
    (faster, but may be a problem if memory is limited)."""
    tensorfiles = [f for f in os.listdir(oripath) if f.startswith("T_")
                   and os.path.isfile(os.path.join(oripath, f))
                   and len(f.split("_")) == 3]
    tnum = {}
    for f in tensorfiles:
        try:
            num = int(f.split("_")[1])
            float(f.split("_")[2][:-2])
        except ValueError:
            continue   # not a real Tensor file
        if num not in tnum:
            tnum[num] = [f]
        else:
            tnum[num].append(f)
    if len(tnum) == 0:
        logger.error("Found no Tensor files to combine.")
        raise RuntimeError("No Tensor files found")
    for num in tnum:
        tlist = sorted(tnum[num], key=lambda x: float(x.split("_")[2][:-2]))
        name = os.path.join(targetpath, splitMaxRight(tlist[0], "_")[0])
        with open(name, "w") as wf:
            # having the 'if' this far outside duplicates code, but speeds
            #  up the loop
            if buffer == 0:
                for tf in tlist:
                    with open(os.path.join(oripath, tf), "r") as rf:
                        wf.write(rf.read())
                    try:
                        os.remove(os.path.join(oripath, tf))
                    except Exception:
                        logger.warning("Failed to delete file " + tf)
            else:
                for tf in tlist:
                    with open(os.path.join(oripath, tf), "r") as rf:
                        while True:
                            data = rf.read(buffer)
                            if data:
                                wf.write(data)
                            else:
                                break
                    try:
                        os.remove(os.path.join(oripath, tf))
                    except Exception:
                        logger.warning("Failed to delete file " + tf)
    return


def combine_fdout(oripath=".", targetpath="."):
    """Combines fd.out and amp.out files in oripath into a common file at
    targetpath."""
    for filetype in ("fd", "amp"):
        outlines = []
        startstr = filetype + "_"
        filelist = [f for f in os.listdir(oripath)
                    if os.path.isfile(os.path.join(oripath, f))
                    and f.startswith(startstr) and f.endswith("eV.out")]
        i = 0
        while i < len(filelist):
            try:
                float(filelist[i].split(startstr)[1].split("eV.out")[0])
                i += 1
            except ValueError:
                filelist.pop(i)
        if len(filelist) == 0:
            if filetype == "amp":
                return   # return without error, we don't need amp files
            logger.error("Found no fd.out files to combine.")
            raise RuntimeError("No fd.out files found")
        filelist.sort(key=lambda x: float(x.split(startstr)[1]
                                          .split("eV.out")[0]))
        nbeams = 0
        for f in filelist:
            with open(os.path.join(oripath, f), "r") as rf:
                lines = rf.readlines()
            lines = [s for s in lines if ".  CORRECT TERMINATION" not in s
                     and len(s.strip()) >= 1]
            if len(outlines) == 0:
                try:
                    nbeams = int(lines[1].strip().split()[0])
                except Exception:
                    logger.error("Failed to combine {}.out".format(filetype),
                                 exc_info=True)
                    raise
                outlines += lines
            else:
                outlines += lines[nbeams+2:]
            if (nbeams % 5) == 4:
                outlines += "\n"  # expects an empty line (fortran formatting)
            try:
                os.remove(os.path.join(oripath, f))
            except Exception:
                logger.warning("Failed to delete file " + f)
        try:
            with open(os.path.join(targetpath, (filetype + ".out")),
                      "w") as wf:
                wf.write("".join(outlines))
        except Exception:
            logger.error("Failed to write combined {}.out".format(filetype))
            raise
    return


def readFdOut(readfile="fd.out", for_error=False, ampfile="amp.out"):
    """Reads the fd.out file produced by the refcalc and returns a list of
    Beam objects. If 'ampfile' is set, will attempt to read complex amplitudes
    from the given file as well."""

    def parse_data(lines, which, filename, theobeams, nbeams):
        out_str = ""
        blocks = []
        for line in lines:
            if ".  CORRECT TERMINATION" in line:
                # sometimes superpos output is not in right line. sync issue?
                continue
            out_str += line + "\n"
            llist = line.split()
            if len(llist) == 0:
                continue  # skip empty lines
            try:
                float(llist[0])
            except ValueError:
                break  # end of data
            blocks.extend(llist)

        # Each block contains exactly nbeams+2 entries (double for amp)
        # reshape blocks so that each line corresponds to one block
        if which == "fd":
            blocks = np.reshape(blocks, (-1, nbeams+2))
        else:
            blocks = np.reshape(blocks, (-1, 2*nbeams+2))

        # and parse the data
        warned = False
        for block in blocks:
            if block[1] != "0.0001":
                if not for_error and not warned:
                    warned = True
                    logger.warning("File " + filename + "contains unexpected "
                                   "data for more than one structural "
                                   "variation. Only the first block was read.")
                continue
            en = float(block[0])
            values = [float(s) for s in block[2:]]
            for (j, beam) in enumerate(theobeams):
                if which == "fd":
                    beam.intens[en] = values[j]
                else:
                    beam.complex_amplitude[en] = complex(values[2*j],
                                                         values[2*j + 1])
        return out_str

    try:
        with open(readfile, 'r') as rf:
            filelines = [line[:-1] for line in rf.readlines()]
            rf.seek(0)
    except FileNotFoundError:
        logger.error("Error in readFdOut: file "+str(readfile)+" not found.")
        raise
    if filelines[0].startswith(" SOME ERROR OCCURED WHILE READING"):
        logger.error("File "+readfile+" reports error: "+filelines[0])
        raise Exception("File "+readfile+" reports error.")
    fdout = ""
    theobeams = []
    i = 1   # number lines as in text editor - be careful about indexing!
    nbeams = 1e10   # some large number, just to enter the while loop
    while i < nbeams+3:
        fdout += filelines[i-1] + "\n"
        llist = filelines[i-1].split()
        if i == 1:
            pass  # header - skip
        elif i == 2:
            nbeams = int(llist[0])
        else:
            theobeams.append(Beam((float(llist[1]), float(llist[2]))))
        i += 1

    # re-label the beams to get the correct number of characters and formatting
    mw = max([beam.getLabel()[1] for beam in theobeams])
    for beam in theobeams:
        beam.label = beam.getLabel(lwidth=mw)[0]

    fdout += parse_data(filelines[i-1:], "fd", readfile, theobeams ,nbeams)

    if ampfile and os.path.isfile(ampfile):
        with open(ampfile, 'r') as rf:
            amplines = [line[:-1] for line in rf.readlines()]
        # check header
        if any(amplines[i] != filelines[i] for i in range(1, nbeams + 2)):
            logger.warning("Failed to read " + ampfile + ": Header does not "
                           "match " + readfile)
            return theobeams, fdout
        # now read the rest
        parse_data(amplines[nbeams+2:], "amp", ampfile, theobeams, nbeams)
    return theobeams, fdout


def writePARAM(sl, rp, lmax=-1):
    """Creats the contents of the PARAM file for the reference calculation.
    If no LMAX is passed, will use maximum LMAX from rp. Returns str."""
    if lmax == -1:
        lmax = rp.LMAX[1]
    try:
        beamlist, beamblocks, beamN = writeAUXBEAMS(
            ivbeams=rp.ivbeams, beamlist=rp.beamlist, write=False)
    except Exception:
        logger.error("generatePARAM: Exception while getting data from "
                     "writeAUXBEAMS")
        raise

    # define Clebsh-Gordon coefficient tables:
    mnlmo = [1, 70, 264, 759, 1820, 3836, 7344, 13053, 21868, 34914, 53560,
             79443, 114492, 160952, 221408, 298809, 396492, 518206]
    mnlm = [1, 76, 284, 809, 1925, 4032, 7680, 13593, 22693, 36124, 55276,
            81809, 117677, 165152, 226848, 305745, 405213, 529036]

    # start generating output
    output = ('C  Dimension statements for Tensor LEED reference calculation, '
              '\nC  version v1.2\n\n')
    output += 'C  1. lattice symmetry\n\n'
    nl1, nl2 = leedbase.get_superlattice_repetitions(rp.SUPERLATTICE)
    ideg = 2  # any 2D point grid is at least 2fold symmetric
    # if sl.planegroup in ['p2','pmm','pmg','pgg','cmm','rcmm']:
    #     ideg = 2
    if sl.planegroup in ['p3', 'p3m1', 'p31m']:
        ideg = 3
    elif sl.planegroup in ['p4', 'p4m', 'p4g']:
        ideg = 4
    elif sl.planegroup in ['p6', 'p6m']:
        ideg = 3
        # should be 6, but according to TensErLEED fortran comments,
        #   3 works better
    output += ('      PARAMETER (MIDEG='+str(ideg)+',MNL1='+str(nl1)
               + ',MNL2='+str(nl2)+')\n')
    output += '      PARAMETER (MNL = MNL1*MNL2)\n'
    output += '\nC  2. General calculational quantities\n\n'
    output += '      PARAMETER (MKNBS = '+str(beamblocks)+')\n'
    output += '      PARAMETER (MKNT =  '+str(beamN)+')\n'
    output += ('      PARAMETER (MNPUN = '+str(len(beamlist))+', MNT0 = '
               + str(len(beamlist))+')\n')
    output += ('      PARAMETER (MNPSI = '+str(len(rp.phaseshifts))+', MNEL = '
               + str(len(rp.phaseshifts[0][1]))+')\n')
    output += '      PARAMETER (MLMAX = '+str(lmax)+')\n'
    output += ('      PARAMETER (MNLMO = '+str(mnlmo[lmax-1])+', MNLM = '
               + str(mnlm[lmax-1])+')\n')
    output += '\nC  3. Parameters for (3D) geometry within (2D) unit mesh\n\n'
    output += '      PARAMETER (MNSITE  = '+str(len(sl.sitelist))+')\n'
    output += '      PARAMETER (MNLTYPE = '+str(sl.n_layers)+')\n'
    mnbrav = 0
    mnsub = 0
    mnstack = 0
    if sl.bulkslab is None:
        sl.bulkslab = sl.makeBulkSlab(rp)
    for layer in [lay for lay in sl.layers if not lay.is_bulk]:
        mnstack += 1
        if layer.n_atoms == 1:
            mnbrav += 1
<<<<<<< HEAD
        if len(layer.atlist) > mnsub:
            mnsub = len(layer.atlist)
    for i, layer in enumerate(sl.bulk_layers):
        if len(sl.bulkslab.layers[i].atlist) == 1:
=======
        if layer.n_atoms > mnsub:
            mnsub = layer.n_atoms
    for i, layer in enumerate([lay for lay in sl.layers if lay.is_bulk]):
        if sl.bulkslab.layers[i].n_atoms == 1:
>>>>>>> 0350831a
            mnbrav += 1
        if sl.bulkslab.layers[i].n_atoms > mnsub:
            mnsub = layer.n_atoms
    output += '      PARAMETER (MNBRAV  = '+str(mnbrav)+')\n'
    output += '      PARAMETER (MNSUB   = '+str(mnsub)+')\n'
    output += '      PARAMETER (MNSTACK = '+str(mnstack)+')\n'
    output += ('\nC  4. some derived quantities that must be treated '
               'explicitly (dummy dimensions for\n')
    output += 'C     special cases necessary\n\n'
    output += '      PARAMETER (MLMAX1=MLMAX+1)\n'
    output += '      PARAMETER (MLMMAX = MLMAX1*MLMAX1)\n\n'
    output += ('      PARAMETER (MNBRAV2 = '+('MNBRAV' if mnbrav > 0
                                              else '1')+')\n\n')
    output += ('      PARAMETER (MNCOMP= '+('MNLTYPE-MNBRAV' if mnsub > 1
                                            else '1 ')+')\n')
    output += ('      PARAMETER (MLMT  = '+('MNSUB*MLMMAX' if mnsub > 1
                                            else '1 ')+')\n')
    output += ('      PARAMETER (MNSUB2= '+('MNSUB * (MNSUB-1)/2' if mnsub > 1
                                            else '1 ')+')\n')
    output += ('      PARAMETER (MLMG  = '+('MNSUB2*MLMMAX*2' if mnsub > 1
                                            else '1 ')+')\n')
    output += ('      PARAMETER (MLMN  = '+('MNSUB * MLMMAX' if mnsub > 1
                                            else '1 ')+')\n')
    output += ('      PARAMETER (MLM2N = '+('2*MLMN' if mnsub > 1
                                            else '1 ')+')\n')
    output += ('      PARAMETER (MLMNI = '+('MNSUB*MLMMAX' if mnsub > 1
                                            else '1 ')+')\n')
    return output


def collectFIN(version=0.):
    """Combines AUXLATGEO, BEAMLIST, AUXNONSTRUCT, PHASESHIFTS, AUXBEAMS
    and AUXGEO into one string (input for refcalc), which it returns. Pass
    beamlist to avoid reading it again."""
    if version < 1.73:
        filenames = ["AUXLATGEO", "BEAMLIST", "AUXNONSTRUCT", "PHASESHIFTS",
                     "AUXBEAMS", "AUXGEO"]
    else:
        filenames = ["AUXLATGEO", "BEAMLIST", "AUXNONSTRUCT", "PHASESHIFTS",
                     "AUXGEO"]
    fin = ""
    for fn in filenames:
        with open(fn, "r") as rf:
            fin += rf.read()
        if fin[-1] != "\n":
            fin += "\n"
    return fin


def writeAUXLATGEO(sl, rp):
    """Writes AUXLATGEO, which is part of the input FIN for the refcalc."""
    if rp.TL_VERSION < 1.7:
        formatter = {'energies': ff.FortranRecordWriter('3F7.2'),
                     'uc': ff.FortranRecordWriter('2F7.4'),
                     'x_ase_wf': ff.FortranRecordWriter('2F7.4'),
                     }
        lj = 24  # ljust spacing
    else:
        formatter = {'energies': ff.FortranRecordWriter('3F9.2'),
                     'uc': ff.FortranRecordWriter('2F9.4'),
                     'x_ase_wf': ff.FortranRecordWriter('3F9.2'),
                     }
        lj = 30  # ljust spacing
    output = ''
    output += rp.systemName+' '+rp.timestamp+'\n'
    ens = [rp.THEO_ENERGIES[0], rp.THEO_ENERGIES[1]+0.01, rp.THEO_ENERGIES[2]]
    output += formatter['energies'].write(ens).ljust(lj) + 'EI,EF,DE\n'
    ucsurf = sl.ab_cell.T
    if sl.bulkslab is None:
        sl.bulkslab = sl.makeBulkSlab(rp)
    ucbulk = sl.bulkslab.ab_cell.T
    output += formatter['uc'].write(ucbulk[0]).ljust(lj) + 'ARA1\n'
    output += formatter['uc'].write(ucbulk[1]).ljust(lj) + 'ARA2\n'
    if rp.TL_VERSION < 1.7:
        output += ' 0.0    0.0             SS1\n'
        output += ' 0.0    0.0             SS2\n'
        output += ' 0.0    0.0             SS3\n'
        output += ' 0.0    0.0             SS4\n'
    output += formatter['uc'].write(ucsurf[0]).ljust(lj) + 'ARB1\n'
    output += formatter['uc'].write(ucsurf[1]).ljust(lj) + 'ARB2\n'
    if rp.TL_VERSION < 1.7:
        output += ' 0.0    0.0             SO1\n'
        output += ' 0.0    0.0             SO2\n'
        output += ' 0.0    0.0             SO3\n'
    if rp.TL_VERSION < 1.7:
        output += (formatter['x_ase_wf'].write([0.5, rp.V0_Z_ONSET]).ljust(lj)
                   + 'FR ASE\n')
    else:
        # Different parameters here in version 1.7! Previously in muftin
        output += (formatter['x_ase_wf'].write([rp.V0_IMAG, rp.V0_Z_ONSET,
                                                rp.FILAMENT_WF]).ljust(lj)
                   + 'V0i,ASE,WORKFN\n')
    try:
        with open('AUXLATGEO', 'w') as wf:
            wf.write(output)
    except Exception:
        logger.error("Failed to write AUXLATGEO file")
        raise
    logger.debug("Wrote to AUXLATGEO successfully.")
    return


def writeAUXNONSTRUCT(sl, rp):
    """Writes AUXNONSTRUCT, which is part of the input FIN for the refcalc."""
    try:
        beamnums, _, _ = writeAUXBEAMS(ivbeams=rp.ivbeams,
                                       beamlist=rp.beamlist,
                                       write=False)
    except Exception:
        logger.error("generatePARAM: Exception while getting data from "
                     "writeAUXBEAMS")
        raise
    if rp.TL_VERSION < 1.7:
        formatter = {'tst': ff.FortranRecordWriter('F7.4'),
                     'incidence': ff.FortranRecordWriter('(F7.2, F6.1)'),
                     'beamnums': ff.FortranRecordWriter('15I4'),
                     'eps': ff.FortranRecordWriter('F7.4'),
                     'ints': ff.FortranRecordWriter('I3'),
                     }
    else:
        formatter = {'tst': ff.FortranRecordWriter('F11.8'),
                     'incidence': ff.FortranRecordWriter('2F9.4'),
                     'beamnums': ff.FortranRecordWriter('15I5'),
                     'eps': ff.FortranRecordWriter('F7.4'),
                     'ints': ff.FortranRecordWriter('I3'),
                     }
    output = ''

    output += (formatter['tst'].write([rp.ATTENUATION_EPS]).ljust(18)
               + '>>>>> ! <<<<<              TST\n')
    output += formatter['beamnums'].write(beamnums)+'\n'
    output += (formatter['incidence'].write([rp.THETA, rp.PHI]).ljust(45)
               + 'THETA FI\n')
    output += formatter['eps'].write([rp.BULKDOUBLING_EPS]).ljust(45) + 'EPS\n'
    output += (formatter['ints'].write([rp.BULKDOUBLING_MAX]).ljust(45)
               + 'LITER\n')
    output += formatter['ints'].write([rp.LMAX[1]]).ljust(45) + 'LMAX\n'
    if rp.TL_VERSION >= 1.7:
        # TODO: if phaseshifts are calculated differently, change format here
        output += (formatter['ints'].write([1]).ljust(45)
                   + 'PSFORMAT  1: Rundgren_v1.6; 2: Rundgren_v1.7\n')
    if rp.TL_VERSION >= 1.73:
        output += (formatter['ints'].write([1]).ljust(45)
                   + 'IFORM - formatted input and output\n')
    try:
        with open('AUXNONSTRUCT', 'w') as wf:
            wf.write(output)
    except Exception:
        logger.error("Failed to write AUXNONSTRUCT file")
        raise
    logger.debug("Wrote to AUXNONSTRUCT successfully.")
    return


def writeAUXGEO(sl, rp):
    """Writes AUXGEO, which is part of the input FIN for the refcalc."""
    if rp.TL_VERSION < 1.7:
        formatter = {'vibrocc': ff.FortranRecordWriter('2F7.4'),
                     'geo': ff.FortranRecordWriter('3F7.4'),
                     }
        lj = 26
    else:
        formatter = {'vibrocc': ff.FortranRecordWriter('2F9.4'),
                     'geo': ff.FortranRecordWriter('3F9.4'),
                     }
        lj = 32
    slab_c = np.copy(sl.ucell[:, 2])
    if rp.LAYER_STACK_VERTICAL:
        sl = copy.deepcopy(sl)
        sl.project_c_to_z()
        sl.update_layer_coordinates()
    output = ''
    output += ('---------------------------------------------------------'
               '----------\n')
    output += ('--- define chem. and vib. properties for different atomic '
               'sites ---\n')
    output += ('---------------------------------------------------------'
               '----------\n')
    i3 = ff.FortranRecordWriter('I3')
    ol = i3.write([len(sl.sitelist)]).ljust(lj)
    output += ol + 'NSITE: number of different site types\n'
    for i, site in enumerate(sl.sitelist):
        output += '-   site type '+str(i+1)+' ---\n'

        for el in sl.elements:
            # this reproduces the order of blocks contained in PHASESHIFTS:
            if el in rp.ELEMENT_MIX:
                chemelList = rp.ELEMENT_MIX[el]
            else:
                chemelList = [el]
            siteList = [s for s in sl.sitelist if s.el == el]
            for cel in chemelList:
                for s in siteList:
                    if s.isEquivalent(site):
                        occ, vib = site.occ[cel], site.vibamp[cel]
                        comment = ('Occ & VibAmp for '+cel+' in '+site.label
                                   + ' site')
                    else:
                        occ, vib = 0., 0.
                        comment = ''
                    try:
                        ol = formatter['vibrocc'].write([occ, vib]).ljust(lj)
                    except Exception:
                        logger.error(
                            "Exception while trying to write occupation / "
                            "vibrational amplitude for site " + site.label,
                            exc_info=True)
                    output += ol + comment + '\n'

    output += ('-----------------------------------------------------'
               '--------------\n')
    output += ('--- define different layer types                     '
               '           ---\n')
    output += ('-----------------------------------------------------'
               '--------------\n')
    ol = i3.write([sl.n_layers]).ljust(lj)
    output += ol + 'NLTYPE: number of different layer types\n'
<<<<<<< HEAD
    blayers = sl.bulk_layers
    nblayers = [lay for lay in sl.layers if not lay.isBulk]
    layerOffsets = [np.zeros(3) for _ in range(sl.n_layers + 1)]
=======
    blayers = [lay for lay in sl.layers if lay.is_bulk]
    nblayers = [lay for lay in sl.layers if not lay.is_bulk]
    layerOffsets = [np.zeros(3) for _ in range(len(sl.layers) + 1)]
>>>>>>> 0350831a
    if sl.bulkslab is None:
        sl.bulkslab = sl.makeBulkSlab(rp)
    for i, layer in enumerate(sl.layers):
        output += '-   layer type '+str(i+1)+' ---\n'
        if layer.is_bulk:
            output += ('  2'.ljust(lj) + 'LAY = 2: layer type no. '
                       + str(i+1) + ' has bulk lateral periodicity\n')
        else:
            output += ('  1'.ljust(lj) + 'LAY = 1: layer type no. '
                       + str(i+1) + ' has overlayer lateral periodicity\n')
        if layer.is_bulk:
            bl = sl.bulkslab.layers[blayers.index(layer)]
            bulknums = {at.oriN for at in bl}
            bulkUnique = [at for at in layer if at.oriN in bulknums]
            natoms = len(bulkUnique)
            # sanity check: ratio of unit cell areas (given simply by
            #  SUPERLATTICE) should match ratio of written vs skipped atoms:
            arearatio = 1 / abs(np.linalg.det(rp.SUPERLATTICE))
            atomratio = len(bulkUnique) / layer.n_atoms
            if abs(arearatio - atomratio) > 1e-3:
                logger.warning(
                    'Ratio of bulk atoms inside/outside the bulk unit cell '
                    'differs from bulk/slab unit cell size ratio. This means '
                    'that the actual periodicity of the POSCAR does not match '
                    'the periodicity given in the SUPERLATTICE parameter. '
                    'Check SUPERLATTICE parameter and bulk symmetry!')
                rp.setHaltingLevel(2)
        else:
            natoms = layer.n_atoms
        ol = i3.write([natoms]).ljust(lj)
        output += ol+'number of Bravais sublayers in layer '+str(i+1)+'\n'
        if layer.is_bulk:
            writelist = bulkUnique
        else:
            writelist = layer.atlist
        writelist.sort(key=lambda atom: -atom.pos[2])
        for atom in writelist:
            writepos = atom.cartpos - atom.layer.cartori
            ol = i3.write([sl.sitelist.index(atom.site)+1])
            if natoms != 1:
                ol += formatter['geo'].write([writepos[2],
                                              writepos[0], writepos[1]])
            else:
                # Bravais layers need to have coordinate (0., 0., 0.)
                #  -> store actual position for later, it will go into the
                #  interlayer vector
                ol += formatter['geo'].write([0., 0., 0.])
                layerOffsets[layer.num] += writepos
                layerOffsets[layer.num + 1] -= writepos
            ol = ol.ljust(lj)
            output += ol+'Atom N='+str(atom.oriN)+' ('+atom.el+')\n'
    output += ('--------------------------------------------------------------'
               '-----\n')
    output += ('--- define bulk stacking sequence                             '
               '  ---\n')
    output += ('--------------------------------------------------------------'
               '-----\n')
    output += ('  0'.ljust(lj) + 'TSLAB = 0: compute bulk using layer '
               'doubling\n')

    # determine ASA
    if type(rp.BULK_REPEAT) == np.ndarray:
        bvectors_ASA = np.copy(rp.BULK_REPEAT) * np.array([1, 1, -1])
        if bvectors_ASA[2] < 0:
            bvectors_ASA = -bvectors_ASA
        bulkc = bvectors_ASA[2]
    else:
        bulkc = np.copy(rp.BULK_REPEAT)
        bvectors_ASA = -slab_c * bulkc/slab_c[2]
    # bulkc is now the repeat length along c. now correct for layer thickness:
    if rp.N_BULK_LAYERS == 2:
        bvectors_ASA[2] = bulkc - (blayers[1].cartbotz - blayers[0].cartori[2])
    else:
        bvectors_ASA[2] = bulkc - (blayers[0].cartbotz - blayers[0].cartori[2])

    # determine ASBULK - interlayer vector between bulk layers
    if rp.N_BULK_LAYERS == 2:
        # add layerOffsets for Bravais layers:
        bvectors_ASA += layerOffsets[blayers[0].num+1]
        # calculate ASBULK:
        bvectors_ASBULK = blayers[1].cartori - blayers[0].cartori
        bvectors_ASBULK[2] = blayers[1].cartori[2] - blayers[0].cartbotz
        bl2num = blayers[1].num
        # add layerOffsets for Bravais layers:
        bvectors_ASBULK -= layerOffsets[blayers[0].num+1]
        # correct ASA xy in case ASBULK already includes some:
        bvectors_ASA[:2] -= bvectors_ASBULK[:2]
    else:
        bl2num = blayers[0].num
        bvectors_ASBULK = bvectors_ASA

    ol = formatter['geo'].write([bvectors_ASA[2],
                                 bvectors_ASA[0], bvectors_ASA[1]]).ljust(lj)
    output += ol + 'ASA interlayer vector between different bulk units\n'
    ol = i3.write([blayers[0].num+1]).ljust(lj)
    output += (ol + 'top layer of bulk unit: layer type '+str(blayers[0].num+1)
               + '\n')
    ol = i3.write([bl2num+1]).ljust(lj)
    output += ol + 'bottom layer of bulk unit: layer type '+str(bl2num+1)+'\n'
    ol = formatter['geo'].write([bvectors_ASBULK[2], bvectors_ASBULK[0],
                                 bvectors_ASBULK[1]]).ljust(lj)
    output += (ol + 'ASBULK between the two bulk unit layers (may differ from '
               'ASA)\n')
    output += ('--------------------------------------------------------------'
               '-----\n')
    output += ('--- define layer stacking sequence and Tensor LEED output     '
               '  ---\n')
    output += ('--------------------------------------------------------------'
               '-----\n')
    nonbulk = sl.n_layers - rp.N_BULK_LAYERS
    if len(rp.TENSOR_OUTPUT) < nonbulk:    # check TENSOR_OUTPUT parameter
        if len(rp.TENSOR_OUTPUT) == 1:
            # interpret one value as concerning all
            rp.TENSOR_OUTPUT = rp.TENSOR_OUTPUT * nonbulk
        elif rp.TENSOR_OUTPUT:
            logger.warning(
                'Parameters TENSOR_OUTPUT is defined, but contains fewer '
                'values than there are non-bulk layers. Missing values '
                'will be set to 1.')
            rp.setHaltingLevel(1)
        for i in range(0, nonbulk-len(rp.TENSOR_OUTPUT)):
            rp.TENSOR_OUTPUT.append(1)
    if len(rp.TENSOR_OUTPUT) > nonbulk:
        logger.warning(
            'Parameters TENSOR_OUTPUT is defined, but contains more values '
            'than there are non-bulk layers. Excess values will be ignored.')
        rp.setHaltingLevel(1)
    ol = i3.write([sl.n_layers - rp.N_BULK_LAYERS]).ljust(lj)
    output += ol + 'NSTACK: number of layers stacked onto bulk\n'
    for layer in list(reversed(nblayers)):
        n = layer.num + 1
        v = sl.layers[n].cartori - layer.cartori
        v[2] = sl.layers[n].cartori[2] - layer.cartbotz
        v = v + layerOffsets[n]   # add layerOffsets for Bravais layers
        ol = i3.write([n]) + formatter['geo'].write([v[2],
                                                     v[0], v[1]])
        output += (ol.ljust(lj) + 'layer '+str(n)+': layer type '+str(n)
                   + ', interlayer vector below\n')
        ol = i3.write([rp.TENSOR_OUTPUT[layer.num]]).ljust(lj)
        output += (ol + '0/1: Tensor output is required for this layer '
                   '(TENSOR_OUTPUT)\n')
        if rp.TENSOR_OUTPUT[layer.num] == 0:
            continue   # don't write the Tensor file names
        for i, atom in enumerate(layer):
            ol = ('T_'+str(atom.oriN)).ljust(lj)
            output += (ol + 'Tensor file name, current layer, sublayer '
                       + str(i+1) + '\n')
    output += ('--------------------------------------------------------------'
               '-----\n')
    output += ('--- end geometrical input                                     '
               '  ---\n')
    output += ('--------------------------------------------------------------'
               '-----\n')

    try:
        with open('AUXGEO', 'w') as wf:
            wf.write(output)
    except Exception:
        logger.error("Failed to write AUXGEO file")
        raise
    logger.debug("Wrote to AUXGEO successfully.")
    return


def writeMuftin(sl, rp):
    """Writes a muftin.f file, which will be compiled for the refcalc."""
    output = """
C  Subroutine muftin contains explicit energy dependence of inner
C  potentials. The functional form should be left to the user entirely,
C  thus the subroutine is included in the input explicitly.

C  All quantities should be set in eV. Conversion to Hartree (atomic units)
C  is handled by ref-calc.f itself. Both the real and imaginary part should
C  be given as positive values (the program then handles the sign correctly).

      subroutine muftin(EEV,VO,VV,VPI,VPIS,VPIO)

C  global variable

C  EEV :  electron energy in the vacuum region
C  VO  :  difference between real part of inner potential in the bulk and in
C         topmost layer. Usually irrelevant -> set to zero.
C  VV  :  real part of the inner potential in the bulk.
C  VPI :  imaginary part of the inner potential.
C  VPIS:  in case different values for the imaginary part of the inner
C  VPIO:  potential for bulk and topmost layer were desired, VPIS would
C         correspond to the bulk value, VPIO would be the respective
C         value for the topmost layer. Usually, the effect is irrelevant,
C         i.e. both are set equal to VPI.

      real EEV,VO,VV,VPI,VPIS,VPIO

C  local variable

C  workfn: Work function of the LEED filament material. Theoretical predictions
C         for the inner potential usually have their energy zero fixed at the
C         Fermi level; the experimental energy scale (-> EEV) nominally
C         does the same, except for the fact that electrons need to overcome
C         the work function of the cathode first. Note that the this value is
C         thus formally determined by a LEED fit, yet don't trust its accuracy.

      real workfn

C  set work function of cathode
C  work function should be positive (added to exp. energy EEV)

      workfn = """
    output += str(round(rp.FILAMENT_WF, 4))+"\n"
    output += """
C  set real part of inner potential

"""
    if type(rp.V0_REAL) == list:
        oline = ("      VV = workfn-max({:.2f}, (({:.2f})+({:.2f})/sqrt("
                 "EEV+workfn+({:.2f}))))".format(*rp.V0_REAL))
    else:
        oline = "      VV = "+rp.V0_REAL
    output += fortranContLine(oline) + "\n"
    output += """
      write(6,*) workfn, EEV
      write(6,*) VV

c  set difference between bulk and overlayer inner potential

      VO = 0.

c  set imaginary part of inner potential - energy independent value used here

"""
    oline = "      VPI = "+str(rp.V0_IMAG)
    output += fortranContLine(oline) + "\n"
    output += """
C  set substrate / overlayer imaginary part of inner potential

"""
    oline = "      VPIS = "+str(rp.V0_IMAG)
    output += fortranContLine(oline) + "\n"
    oline = "      VPIO = "+str(rp.V0_IMAG)
    output += fortranContLine(oline) + "\n"
    output += """
      return
      end"""
    try:
        with open("muftin.f", "w") as wf:
            wf.write(output)
        logger.debug("Wrote to muftin.f successfully.")
    except Exception:
        logger.error("Exception while writing muftin.f file: ",
                     exc_info=True)
        raise
    return<|MERGE_RESOLUTION|>--- conflicted
+++ resolved
@@ -283,17 +283,10 @@
         mnstack += 1
         if layer.n_atoms == 1:
             mnbrav += 1
-<<<<<<< HEAD
-        if len(layer.atlist) > mnsub:
-            mnsub = len(layer.atlist)
-    for i, layer in enumerate(sl.bulk_layers):
-        if len(sl.bulkslab.layers[i].atlist) == 1:
-=======
         if layer.n_atoms > mnsub:
             mnsub = layer.n_atoms
-    for i, layer in enumerate([lay for lay in sl.layers if lay.is_bulk]):
+    for i, layer in enumerate(sl.bulk_layers):
         if sl.bulkslab.layers[i].n_atoms == 1:
->>>>>>> 0350831a
             mnbrav += 1
         if sl.bulkslab.layers[i].n_atoms > mnsub:
             mnsub = layer.n_atoms
@@ -511,15 +504,9 @@
                '--------------\n')
     ol = i3.write([sl.n_layers]).ljust(lj)
     output += ol + 'NLTYPE: number of different layer types\n'
-<<<<<<< HEAD
     blayers = sl.bulk_layers
-    nblayers = [lay for lay in sl.layers if not lay.isBulk]
+    nblayers = [lay for lay in sl.layers if not lay.is_bulk]
     layerOffsets = [np.zeros(3) for _ in range(sl.n_layers + 1)]
-=======
-    blayers = [lay for lay in sl.layers if lay.is_bulk]
-    nblayers = [lay for lay in sl.layers if not lay.is_bulk]
-    layerOffsets = [np.zeros(3) for _ in range(len(sl.layers) + 1)]
->>>>>>> 0350831a
     if sl.bulkslab is None:
         sl.bulkslab = sl.makeBulkSlab(rp)
     for i, layer in enumerate(sl.layers):
