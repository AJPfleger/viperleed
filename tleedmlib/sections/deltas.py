# -*- coding: utf-8 -*-

"""
Created on Aug 11 2020

@author: Florian Kraushofer

Tensor LEED Manager section Delta Amplitudes
"""

import hashlib
import logging
import os
from pathlib import Path
import shutil
import subprocess

import numpy as np

from viperleed.tleedmlib import leedbase
from viperleed.tleedmlib.checksums import validate_multiple_files
from viperleed.tleedmlib.files.beams import writeAUXBEAMS
from viperleed.tleedmlib.files.displacements import readDISPLACEMENTS_block
import viperleed.tleedmlib.files.iodeltas as tl_io

logger = logging.getLogger("tleedm.deltas")

# TODO: would be nice to replace all os.path with pathlib

class DeltaCompileTask():
    """Stores information for a worker to compile a delta file, and keeps
    track of the folder that the compiled file is in afterwards."""

    def __init__(self, param, hash_, source_dir, index):
        self.param = param
        self.hash = hash_
        self.foldername = "Delta_Compile_{}".format(index)
        self.exename = "delta-{}".format(index)
        self.fortran_comp = ["", ""]
        self.source_dir = Path(source_dir).resolve()  # where the fortran files are
        self.basedir = Path()    # where the calculation is based

        if os.name == 'nt':
            self.exename += '.exe'

    def get_source_files(self):
        """Return files needed for a delta-amplitude compilation."""
        srcpath = self.source_dir / 'src'
        srcname = next(srcpath.glob('delta*'), None)
        libpath = self.source_dir / 'lib'
        lib_tleed = next(libpath.glob('lib.tleed*'), None)
        lib_delta = next(libpath.glob('lib.delta*'), None)
        globalname = srcpath / "GLOBAL"
        if any(f is None for f in (srcname, lib_tleed, lib_delta)):
            raise RuntimeError("Source files missing in {self.source_dir}")     # TODO: use a better custom exception in CompileTask (e.g., MissingSourceFileError)
        return srcname, lib_tleed, lib_delta, globalname

    def copy_source_files_to_local(self):
        """Copy delta source files to current directory."""
        for filepath in self.get_source_files():
            if filepath:
                shutil.copy2(filepath, filepath.name)

    @property
    def logfile(self):
        return Path(self.basedir) / self.foldername / "fortran-compile.log"

    @property
    def compile_log_name(self):
        # name as it should appear in the compile_logs directory
        return self.foldername


class DeltaRunTask():
    """Stores information needed to copy the correct delta executable and
    tensor file to a subfolder, execute the delta-calculation there, and copy
    results back."""

    def __init__(self, comptask):
        self.tensorname = ""
        self.din = ""
        self.din_short = ""
        self.deltaname = ""
        self.comptask = comptask
        self.deltalogname = ""


def runDelta(runtask):
    """Function meant to be executed by parallelized workers. Executes a
    DeltaRunTask."""
    logger = logging.getLogger("tleedm.deltas")
    home = os.getcwd()
    base = runtask.comptask.basedir
    workname = "calculating_"+runtask.deltaname
    workfolder = os.path.join(base, workname)
    # make folder and go there:
    if os.path.isdir(workfolder):
        logger.warning("Folder "+workname+" already exists. "
                       "Contents may get overwritten.")
    else:
        os.mkdir(workfolder)
    os.chdir(workfolder)
    # get tensor file
    if os.path.isfile(os.path.join(base, "Tensors", runtask.tensorname)):
        try:
            shutil.copy2(os.path.join(base, "Tensors", runtask.tensorname),
                         "AMP")
        except Exception:
            logger.error("Error copying Tensor file: ", exc_info=True)
            return ("Error encountered by DeltaRunTask " + runtask.deltaname
                    + ": Error copying Tensor file.")
    else:
        logger.error("Tensor file not found: " + runtask.tensorname)
        return ("Error encountered by DeltaRunTask " + runtask.deltaname
                + ": Tensor not found.")
    # get executable
    exename = runtask.comptask.exename
    try:
        shutil.copy2(os.path.join(base, runtask.comptask.foldername, exename),
                     os.path.join(workfolder, exename))
    except Exception:
        logger.error("Error getting delta executable: ", exc_info=True)
        return ("Error encountered by DeltaRunTask " + runtask.deltaname
                + ": Failed to get delta executable.")
    # run execution
    try:
        with open("delta.log", "w") as log:
            subprocess.run(os.path.join(workfolder, exename),
                           input=runtask.din, encoding="ascii",
                           stdout=log, stderr=log)
    except Exception:
        logger.error("Error while executing delta-amplitudes "
                     "calculation for " + runtask.deltaname + ". Also check "
                     "delta log file.")
        return ("Error encountered by DeltaRunTask " + runtask.deltaname
                + ": Error during delta execution.")
    # copy delta file out
    try:
        shutil.copy2(os.path.join(workfolder, "DELWV"),
                     os.path.join(base, runtask.deltaname))
    except Exception:
        logger.error("Failed to copy delta output file DELWV"
                     " to main folder as " + runtask.deltaname,
                     exc_info=True)
        return ("Error encountered by DeltaRunTask " + runtask.deltaname
                + ": Failed to copy result file out.")
    # append log
    log = ""
    try:
        with open("delta.log", "r") as rf:
            log = rf.read()
    except Exception:
        logger.warning("Could not read local delta log for "
                       + runtask.deltaname)
    if log != "":
        deltalog = os.path.join(base, runtask.deltalogname)
        try:
            with open(deltalog, "a") as wf:
                wf.write("\n\n### STARTING LOG FOR " + runtask.deltaname
                         + " ###\n\n" + log)
        except Exception:
            logger.warning("Error writing delta log part "
                           + runtask.deltaname + ": ", exc_info=True)
    # clean up
    os.chdir(home)
    try:
        shutil.rmtree(workfolder)
    except Exception:
        logger.warning("Error deleting folder " + workname)
    return ""


def compileDelta(comptask):
    """Function meant to be executed by parallelized workers. Executes a
    DeltaCompileTask."""
    home = os.getcwd()
    workfolder = os.path.join(comptask.basedir, comptask.foldername)
    # make folder and go there:
    if os.path.isdir(workfolder):
        logger.warning("Folder "+comptask.foldername+" already exists. "
                       "Contents may get overwritten.")
    else:
        os.mkdir(workfolder)
    os.chdir(workfolder)
    # write PARAM:
    try:
        with open("PARAM", "w") as wf:
            wf.write(comptask.param)
    except Exception:
        logger.error("Error writing PARAM file: ", exc_info=True)
        return ("Error encountered by DeltaCompileTask " + comptask.foldername
                + "while trying to write PARAM file.")
    # get Fortran source files
    try:
        comptask.copy_source_files_to_local()
    except Exception:
        logger.error("Error getting TensErLEED files for "
                     "delta-amplitudes: ", exc_info=True)
        return ("Error encountered by DeltaCompileTask " + comptask.foldername
                + "while trying to fetch fortran source files")

    # TODO: we could skip this, if we implemented a general CompileTask (Issue #43)
    (srcname, lib_tleed,
     lib_delta, _) = (
         str(fname.name) if fname is not None else None
         for fname in comptask.get_source_files()
         )

    # compile
    ctasks = [(comptask.fortran_comp[0] + " -o " + oname + " -c",
               fname, comptask.fortran_comp[1]) for (fname, oname)
              in [(srcname, "main.o"), (lib_tleed, "lib.tleed.o"),
                  (lib_delta, "lib.delta.o")]]
    ctasks.append((comptask.fortran_comp[0] + " -o " + comptask.exename,
                   "main.o lib.tleed.o lib.delta.o",
                   comptask.fortran_comp[1]))
    try:
        leedbase.fortran_compile_batch(ctasks)
    except Exception as e:
        logger.error("Error compiling fortran files: " + str(e))
        return ("Fortran compile error in DeltaCompileTask "
                + comptask.foldername)
    os.chdir(home)
    return ""


def deltas(sl, rp, subdomain=False):
    """Runs the delta-amplitudes calculation."""

    if rp.domainParams:
        deltas_domains(rp)
        return

    # read DISPLACEMENTS block
    if not rp.disp_block_read:
        readDISPLACEMENTS_block(rp, sl, rp.disp_blocks[rp.search_index])
        rp.disp_block_read = True
    # get Tensors
    if not os.path.isdir(os.path.join(".", "Tensors")):
        logger.error("No Tensors directory found.")
        raise RuntimeError("Tensors not found")
    leedbase.getTensors(rp.TENSOR_INDEX)
    if 1 not in rp.runHistory:
        dn = "Tensors_"+str(rp.TENSOR_INDEX).zfill(3)
        logger.debug(
            "Running without reference calculation, checking "
            "input files in "+dn+" to determine original configuration.")
        leedbase.getTensorOriStates(sl, os.path.join(".", "Tensors", dn))
        sl.restoreOriState(keepDisp=True)
    # if there are old deltas, fetch them
    leedbase.getDeltas(rp.TENSOR_INDEX, required=False)
    dbasic = tl_io.generateDeltaBasic(sl, rp)
    # get AUXBEAMS; if AUXBEAMS is not in work folder, check SUPP folder
    if not os.path.isfile(os.path.join(".", "AUXBEAMS")):
        if os.path.isfile(os.path.join(".", "SUPP", "AUXBEAMS")):
            try:
                shutil.copy2(os.path.join(".", "SUPP", "AUXBEAMS"),
                             "AUXBEAMS")
            except Exception:
                logger.warning("Failed to copy AUXBEAMS from SUPP folder. "
                               "Generating new file...")
                try:
                    writeAUXBEAMS(ivbeams=rp.ivbeams, beamlist=rp.beamlist)
                except Exception:
                    logger.error("Exception during writeAUXBEAMS: ")
                    raise
        else:
            try:
                writeAUXBEAMS(ivbeams=rp.ivbeams, beamlist=rp.beamlist)
            except Exception:
                logger.error("Exception during writeAUXBEAMS: ")
                raise
    try:
        with open("AUXBEAMS", "r") as rf:
            auxbeams = rf.read()
        if auxbeams[-1] != "\n":
            auxbeams += "\n"
    except Exception:
        logger.error("Could not read AUXBEAMS for delta-input")
        raise
    # get PHASESHIFTS
    try:
        with open("PHASESHIFTS", "r") as rf:
            phaseshifts = rf.read()
        if phaseshifts[-1] != "\n":
            phaseshifts += "\n"
    except Exception:
        logger.error("Could not read PHASESHIFTS for delta-input")
        raise

    # go through atoms, remove those that have no variation whatsoever:
<<<<<<< HEAD
    attodo = [at for at in sl if not at.layer.isBulk]
=======
    attodo = [at for at in sl.atlist if not at.layer.is_bulk]
>>>>>>> 0350831a
    j = 0
    while j < len(attodo):
        found = False
        at = attodo[j]
        for el in at.disp_occ.keys():
            at.mergeDisp(el)
        for d in [at.disp_occ, at.disp_geo, at.disp_vib]:
            for el in d:
                if len(d[el]) > 1:
                    found = True
                    break
        if not found:
            for el in at.disp_vib:
                if abs(at.disp_vib[el][0]) >= 1e-4:
                    found = True
                    break
        if not found:
            for el in at.disp_geo:
                if np.linalg.norm(at.disp_geo[el][0]) >= 1e-4:
                    found = True
                    break
        if not found:
            occlists = []
            for k in at.disp_occ:
                occlists.append(at.disp_occ[k])
            for i in range(0, len(occlists[0])):
                totalocc = 0.
                for ol in occlists:
                    if len(ol) <= i:
                        break  # error - will pop up again later...
                    else:
                        totalocc += ol[i]
                if totalocc < 1 - 1e-4:
                    found = True
                    break
        if not found:
            attodo.pop(j)
        else:
            j += 1

    vaclist = []    # atoms for which a vacancy delta file is needed
    for at in attodo:
        occlists = []
        for k in at.disp_occ:
            occlists.append(at.disp_occ[k])
        for i in range(0, len(occlists[0])):
            totalocc = 0.
            for ol in occlists:
                if len(ol) <= i:
                    logger.error("Inconsistent occupancy lists for {} "
                                 .format(at))
                    raise ValueError("Inconsistent occupancy lists for {}"
                                     .format(at))
                else:
                    totalocc += ol[i]
            if totalocc < 1 - 1e-4:
                vaclist.append(at)
                break

    # check existing delta files
    countExisting = 0
    atElTodo = []
    for at in attodo:
        checkEls = list(at.disp_occ.keys())
        if at in vaclist:
            checkEls.append("vac")
        for el in checkEls:
            dfiles = [f for f in os.listdir(".")
                      if f.startswith("DEL_{}_".format(at.oriN) + el)]
            found = False
            for df in dfiles:
                if tl_io.checkDelta(df, at, el, rp):
                    found = True
                    at.deltasGenerated.append(df)
                    countExisting += 1
                    break
            if not found:
                atElTodo.append((at, el))

    if len(atElTodo) == 0:
        logger.info("All Delta files specified in DISPLACEMENTS are "
                    "already present in the Deltas.zip file. Skipping new "
                    "calculations.")
        return
    elif countExisting > 0:
        logger.info("{} of {} required Delta-files are already present. "
                    "Generating remaining {} files..."
                    .format(countExisting, len(atElTodo) + countExisting,
                            len(atElTodo)))
    # create log file:
    deltaname = "delta-"+rp.timestamp
    deltalogname = deltaname+".log"
    if not subdomain:
        logger.info(
            "Generating delta files...\n"
            "Delta log will be written to local subfolders, and collected in "
            + deltalogname)
    # rp.manifest.append(deltalogname) # no longer in manifest, instead moved to SUPP at cleanup
    try:
        with open(deltalogname, "w") as wf:
            wf.write("Logs from multiple delta calculations are collected "
                     "here. Their order may not be preserved.\n")
    except Exception:
        logger.warning("Error creating delta log file. This will not "
                       "affect execution, proceeding...")

    # move PARAM file
    if os.path.isfile("PARAM"):
        try:
            os.rename("PARAM", "PARAM-old")
        except Exception:
            try:
                os.remove(os.path.join(".", "PARAM"))
            except Exception:
                logger.warning(
                    "Section Delta-Amplitudes: Cannot rename/remove old PARAM "
                    "file. This might cause the Delta generation to fail!")
    # assemble tasks
    deltaCompTasks = []  # keep track of what versions to compile
    deltaRunTasks = []   # which deltas to run
    tensordir = "Tensors_"+str(rp.TENSOR_INDEX).zfill(3)
    tl_path = leedbase.getTLEEDdir(tensorleed_path=rp.source_dir,
                                   version=rp.TL_VERSION)
    for (at, el) in atElTodo:
        din, din_short, param = tl_io.generateDeltaInput(
            at, el, sl, rp, dbasic, auxbeams, phaseshifts)
        h = hashlib.md5(param.encode()).digest()
        found = False
        for ct in deltaCompTasks:
            if ct.hash == h:
                found = True
                rt = DeltaRunTask(ct)
                break
        if not found:
            index = len(deltaCompTasks)
            ct = DeltaCompileTask(param, h,tl_path, index)
            deltaCompTasks.append(ct)
            rt = DeltaRunTask(ct)
        deltaRunTasks.append(rt)
        rt.din = din
        rt.din_short = din_short
        rt.tensorname = os.path.join(tensordir, "T_{}".format(at.oriN))
        nameBase = "DEL_{}_".format(at.oriN) + el
        n = 1
        nums = []
        for fn in [f for f in os.listdir(".") if f.startswith(nameBase)]:
            try:
                nums.append(int(fn.split("_")[-1]))
            except Exception:
                pass
        if nums:
            n = max(nums) + 1
        rt.deltaname = nameBase + "_{}".format(n)
        rt.deltalogname = deltalogname
        at.deltasGenerated.append(rt.deltaname)

    # sort deltasGenerated
    for at in attodo:
        checkEls = list(at.disp_occ.keys())
        if at in vaclist:
            checkEls.append("vac")
        copydel = at.deltasGenerated[:]
        at.deltasGenerated = []
        for el in checkEls:
            at.deltasGenerated.append(
                [df for df in copydel
                 if df.split("_")[-2].lower() == el.lower()][0])
        if len(at.deltasGenerated) != len(copydel):
            logger.error("Failed to sort delta files for {}".format(at))
            raise RuntimeError("Inconsistent delta files")

    # write delta-input file
    dinput = ("""# ABOUT THIS FILE:
# Input for the delta-calculations is collected here. The blocks of data are
# new 'PARAM' files, which are used to recompile the fortran code, and input
# for generation of specific DELTA files. Lines starting with '#' are comments
# on the function of the next block of data.
# In the DELTA file blocks, [AUXBEAMS] and [PHASESHIFTS] denote where the
# entire contents of the AUXBEAMS and PHASESHIFTS files should be inserted.
""")
    for ct in deltaCompTasks:
        dinput += ("\n#### NEW 'PARAM' FILE: ####\n\n" + ct.param + "\n")
        for rt in [t for t in deltaRunTasks if t.comptask == ct]:
            dinput += ("\n#### INPUT for new DELTA file {}: ####\n\n"
                       .format(rt.deltaname) + rt.din_short + "\n")
    try:
        with open("delta-input", "w") as wf:
            wf.write(dinput)
    except Exception:
        logger.warning("Failed to write file 'delta-input'. This will "
                       "not affect TensErLEED execution, proceeding...")

    # if execution is suppressed, stop here
    if rp.SUPPRESS_EXECUTION and not subdomain:
        rp.setHaltingLevel(3)
        return

    # make sure there's a compiler ready:
    if rp.FORTRAN_COMP[0] == "" and not subdomain:
        try:
            rp.getFortranComp()
        except Exception:
            logger.error("No fortran compiler found, cancelling...")
            raise RuntimeError("No Fortran compiler")
    
    for ct in deltaCompTasks:
        ct.fortran_comp = rp.FORTRAN_COMP
        ct.basedir = os.getcwd()

    if subdomain:   # actual calculations done in deltas_domains
        if len(deltaRunTasks) > 0:
            rp.manifest.append("Deltas")
        return (deltaCompTasks, deltaRunTasks)

    rp.updateCores()

    # Validate TensErLEED checksums
    if not rp.TL_IGNORE_CHECKSUM:
        validate_multiple_files(deltaCompTasks[0].get_source_files(),
                                logger, "delta calculations",
                                rp.TL_VERSION_STR)

    # compile files
    logger.info("Compiling fortran files...")
    poolsize = min(len(deltaCompTasks), rp.N_CORES)
    try:
        leedbase.monitoredPool(rp, poolsize, compileDelta, deltaCompTasks)
    except Exception:
        # save log files in case of error:
        for ct in deltaCompTasks:
            leedbase.copy_compile_log(rp, ct.logfile, ct.compile_log_name)
        raise
    if rp.STOP:
        return

    # run executions
    logger.info("Running delta calculations...")
    poolsize = min(len(deltaRunTasks), rp.N_CORES)
    leedbase.monitoredPool(rp, poolsize, runDelta, deltaRunTasks)
    if rp.STOP:
        return
    logger.info("Delta calculations finished.")

    # clean up compile folders - AMI: move logs first to compile_logs !
    for ct in deltaCompTasks:
        leedbase.copy_compile_log(rp, ct.logfile, ct.compile_log_name)
        try:
            shutil.rmtree(os.path.join(ct.basedir, ct.foldername)) # AMI here
        except Exception:
            logger.warning("Error deleting delta compile folder "
                           + ct.foldername)
    rp.manifest.append("Deltas")
    return


def deltas_domains(rp):
    """Define and run delta calculations for all domains."""
    home = os.getcwd()
    deltaCompTasks = []
    deltaRunTasks = []
    # get input for all domains
    for dp in rp.domainParams:
        logger.info("Getting input for delta calculations: domain {}"
                    .format(dp.name))
        try:
            os.chdir(dp.workdir)
            r = deltas(dp.sl, dp.rp, subdomain=True)
        except Exception:
            logger.error("Error while creating delta input for domain {}"
                         .format(dp.name))
            raise
        finally:
            os.chdir(home)
        if type(r) == tuple:  # if no deltas need to be calculated returns None
            deltaCompTasks.extend(r[0])
            deltaRunTasks.extend(r[1])
        elif r is not None:
            raise RuntimeError("Unknown error while creating delta input for "
                               "domain {}".format(dp.name))

    # if execution is suppressed, stop here
    if rp.SUPPRESS_EXECUTION:
        rp.setHaltingLevel(3)
        return

    # make sure there's a compiler ready, and we know the number of cores:
    if rp.FORTRAN_COMP[0] == "":
        try:
            rp.getFortranComp()
        except Exception:
            logger.error("No fortran compiler found, cancelling...")
            raise RuntimeError("No Fortran compiler")
    for ct in deltaCompTasks:
        ct.fortran_comp = rp.FORTRAN_COMP
    rp.updateCores()  # if number of cores is not defined, try to find it

    # compile files
    if len(deltaCompTasks) > 0:
        logger.info("Compiling fortran files...")
        poolsize = min(len(deltaCompTasks), rp.N_CORES)
        leedbase.monitoredPool(rp, poolsize, compileDelta, deltaCompTasks)
        if rp.STOP:
            return

    # run executions
    if len(deltaRunTasks) > 0:
        logger.info("Running delta calculations...")
        poolsize = min(len(deltaRunTasks), rp.N_CORES)
        leedbase.monitoredPool(rp, poolsize, runDelta, deltaRunTasks)
        if rp.STOP:
            return
        logger.info("Delta calculations finished.")

    # clean up
    for ct in deltaCompTasks:
        leedbase.copy_compile_log(rp, ct.logfile, ct.compile_log_name) # copy compile folder
        d = os.path.join(ct.basedir, ct.foldername)
        try:
            shutil.rmtree(d)
        except Exception:
            logger.warning("Error deleting delta compile folder "
                           + os.path.relpath(d))<|MERGE_RESOLUTION|>--- conflicted
+++ resolved
@@ -289,11 +289,7 @@
         raise
 
     # go through atoms, remove those that have no variation whatsoever:
-<<<<<<< HEAD
-    attodo = [at for at in sl if not at.layer.isBulk]
-=======
-    attodo = [at for at in sl.atlist if not at.layer.is_bulk]
->>>>>>> 0350831a
+    attodo = [at for at in sl if not at.layer.is_bulk]
     j = 0
     while j < len(attodo):
         found = False
