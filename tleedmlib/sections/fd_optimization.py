--- conflicted
+++ resolved
@@ -108,18 +108,8 @@
     sl.update_cartesian_from_fractional(update_origin=True)
     sl.bulkslab.update_fractional_from_cartesian()
     sl.bulkslab.ucell = np.dot(sl.bulkslab.ucell, m)
-<<<<<<< HEAD
     sl.bulkslab.update_cartesian_from_fractional()
     rp.BULK_REPEAT = sl.bulkslab.get_bulk_repeat(rp)
-=======
-    sl.bulkslab.getCartesianCoordinates()
-    if isinstance(rp.BULK_REPEAT, (np.floating, float)):
-        rp.BULK_REPEAT *= scale
-    elif rp.BULK_REPEAT is not None:
-        rp.BULK_REPEAT = np.dot(rp.BULK_REPEAT, m)
->>>>>>> 343c542d
-
-
 
 
 def fd_optimization(sl, rp):
