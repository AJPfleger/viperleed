# -*- coding: utf-8 -*-

"""
Created on Aug 11 2020

@author: Florian Kraushofer
@author: Alexander M. Imre
@author: Michele Riva

Tensor LEED Manager section Search
"""

from collections import Counter
import copy
import logging
import os
from pathlib import Path
import re
import shutil
import signal
import subprocess
import sys
import time
from timeit import default_timer as timer

import numpy as np
from sklearn.linear_model import LinearRegression, Ridge, Lasso, ElasticNet
from sklearn.preprocessing import PolynomialFeatures
from sklearn.pipeline import make_pipeline
import scipy

from viperleed.tleedmlib import leedbase
from viperleed.tleedmlib.checksums import validate_multiple_files
from viperleed.tleedmlib.classes.rparams import SearchPar
from viperleed.tleedmlib.files import iosearch as tl_io
from viperleed.tleedmlib.files import searchpdf
from viperleed.tleedmlib.files.displacements import readDISPLACEMENTS_block
from viperleed.tleedmlib.files.parameters import updatePARAMETERS


logger = logging.getLogger("tleedm.search")


def processSearchResults(sl, rp, search_log_path, final=True):
    """Read the best structure from the last block of 'SD.TL' into a slab.

    Parameters
    ----------
    sl : Slab
        The Slab object to be modified
    rp : Rparams
        Run parameters.
    search_log_path : Pathlike or None
        Path to the search log. Will be checked for TensErLEED errors
        messages. If None, assumes search was not logged and skips
        checks.
    final : bool, optional
        Defines whether this is the final interpretation that *must* work and
        should go into the log, or if this will be repeated anyway. The
        default is True.

    Returns
    -------
    None.
    """
<<<<<<< HEAD
    # get the last block from SD.TL:
    try:
        lines = tl_io.readSDTL_end(n_expect=rp.SEARCH_POPULATION)
    except FileNotFoundError:
        logger.error("Could not process Search results: SD.TL file not found.")
        raise
    except Exception:
        logger.error("Failed to get last block from SD.TL file.")
        raise

    # Read search log if available, and check for errors
    _check_search_log(search_log_path)

    # Read the block
    sdtl_content = tl_io.readSDTL_blocks("\n".join(lines),
                                         whichR=rp.SEARCH_BEAMS,
                                         logInfo=final,
                                         n_expect=rp.SEARCH_POPULATION)
    if not sdtl_content:
        if final:
            logger.error("No data found in SD.TL file!")
            rp.setHaltingLevel(2)
        raise RuntimeError("No data in SD.TL")

    (generation, rfactors, configs), *_ = sdtl_content

    assert len(rfactors) == len(configs)                                        # TODO: catch and complain. Previous version would pick only the first len(rfactors) configs, but the two should hopefully be the same length.
    _write_control_chem(rp, generation, configs)

    # Collect populations by (r-factor, parameter indices) pairs
    populations = Counter(zip(rfactors, configs))
    if final:
        _write_info_to_log(rp, populations)

    # Pick only the best configuration (possibly for multiple
    # domains): it is the one with the highest R factor, i.e.,
    # the first one. best_doms is a list of pairs (domain_area,
    # domain_parameters) for each domain under variation
    best_doms = configs[0]
    if rp.domainParams:
        doms_info = ((dp.sl, dp.rp, dp.workdir, dp.name)
                     for dp in rp.domainParams)
=======
    # read search log if available and check for errors:
    if search_log_path is not None:
        gen_err_msg = ("Execution will continue, but TensErLEED errors "
                      "related to the search may not be detected "
                      "properly.")
        try:
            with open(search_log_path, "r") as search_log:
                log_content = search_log.read()
            check_search_log_content(log_content)  # may raise RuntimeError
        except OSError:
            logger.error(f"Could not read search logfile {search_log_path}. "
                         f"{gen_err_msg}")
    # get the last block from SD.TL:
    try:
        sdtl_content = tl_io.repeat_fetch_SDTL_last_block(which_beams=rp.SEARCH_BEAMS,
                                           expected_params=rp.SEARCH_POPULATION,
                                           final=final)
    except tl_io.SearchIOEmptyFileError as err:
        if final:
            logger.error("No data found in SD.TL file!")
            rp.setHaltingLevel(2)
        raise RuntimeError("No data in SD.TL") from err
    except tl_io.SearchIORaceConditionError:
        return  # if we can't find a block, we also can't store it.

    (generation, rfacs, configs) = sdtl_content[0]
    # collect equal entries
    pops = []  # tuples (rfactor, list of parameter indices)
    popcount = []   # how often a given population is there
    dparlist = []   # for control.chem
    for i in range(0, len(rfacs)):
        if (rfacs[i], configs[i]) in pops:
            popcount[pops.index((rfacs[i], configs[i]))] += 1
        else:
            pops.append((rfacs[i], configs[i]))
            popcount.append(1)
        dparlist.append(configs[i])
    writeControlChem = False                                                    # TODO: I don't think we should do this at all. We might mess with the fortran subprocess that is trying to write to the file.
    if not os.path.isfile("control.chem"):
        writeControlChem = True
>>>>>>> 9e7557f5
    else:
        doms_info = ((sl, rp, Path.cwd(), ""),)

    # Finally write out the best structures
    home = Path.cwd()
    for (*dom_info, work, name), (_, dom_config) in zip(doms_info, best_doms):
        os.chdir(work)
        try:
            _store_and_write_best_structure(rp, *dom_info,
                                            dom_config, final)
        except Exception:                                                       # TODO: catch better
            _err = "Error while writing search output"
            if name:
                _err += f" for domain {name}"
            logger.error(_err, exc_info=rp.is_debug_mode)
            rp.setHaltingLevel(2)
            raise
        finally:
            os.chdir(home)


def _write_control_chem(rp, generation, configs):
    """Store information in configs in rp, and write it to file if needed."""
    _ctrl_chem_p = Path("control.chem")
    _write_file = not _ctrl_chem_p.is_file()
    if not _write_file:
        # check file, which generation
        try:
            with _ctrl_chem_p.open("r", encoding="utf-8") as control_chem:
                _, header, *other_lines = control_chem
        except (OSError, ValueError):
            # try overwriting, just to be safe
            _write_file = True
        else:
            try:
                gen_nr = int(header.split("No.")[-1].split(":")[0])
            except (IndexError, ValueError):
                _write_file = True
            else:
                _write_file = (gen_nr != generation
                               or len(other_lines) < rp.SEARCH_POPULATION)

    # Prepare lines to store as backup, and perhaps write to file
    lines = ["\n",  # Starts with one empty line
             f"Parameters of generation No.{generation:>6d}:\n"]
    astep = rp.DOMAIN_STEP if rp.domainParams else 100
    if rp.TL_VERSION < 1.7:
        ctrl_width = 3
    else:
        ctrl_width = 4
<<<<<<< HEAD
    for dom_pars in configs:
        areapars = (int(percent/astep) + 1 for percent, _ in dom_pars)
        lines.append(
            "".join(f"{i:>{ctrl_width}d}" for _, par in dom_pars for i in par)
            + "".join(f"{a:>{ctrl_width}d}" for a in areapars) + "\n"
            )
    rp.controlChemBackup = "".join(lines)
    if not _write_file:
        return
=======
    for dpars in dparlist:
        ol = ""
        areapars = []
        for (percent, l) in dpars:
            for ind in l:
                ol += str(ind).rjust(ctrl_width)
            areapars.append(int(percent/astep)+1)
        for ap in areapars:
            ol += str(ap).rjust(ctrl_width)
        output += ol + "\n"
    rp.controlChemBackup = output
    if writeControlChem:
        try:
            with open("control.chem", "w") as wf:
                wf.write(output)                                                # TODO: I don't think we should do this at all. We might mess with the fortran subprocess that is trying to write to the file.
        except Exception:
            logger.error("Failed to write control.chem")
            rp.setHaltingLevel(1)
>>>>>>> 9e7557f5

    try:
        with _ctrl_chem_p.open("w", encoding="utf-8") as control_chem:
            control_chem.writelines(lines)
    except Exception:
        logger.error("Failed to write control.chem")
        rp.setHaltingLevel(1)


def _write_info_to_log(rp, pops):
    """Write information about populations to the current logger."""
    (most_common_r, _), n_most_common = pops.most_common(1)[0]
    if n_most_common == rp.SEARCH_POPULATION:
        logger.info("All trial structures converged to the same "
                    f"configuration (R = {most_common_r:.4f})")
        return

    (best_r, _), n_best = next(iter(pops.items()))
    # if any(v > rp.SEARCH_POPULATION / 2 for v in popcount):                   # TODO: used to be like this, but I think the current one is the same.
    if n_most_common > rp.SEARCH_POPULATION / 2:
        info = ("The search outcome is dominated by one configuration "
                f"(population {n_most_common} of {rp.SEARCH_POPULATION}, "
                f"R = {most_common_r:.4f})\n")
    else:
        info = ("The search outcome is not dominated by any "
                "configuration. The best result has population "
                f"{n_best} (of {rp.SEARCH_POPULATION}), "
                f"R = {best_r:.4f}\n")
    # if len(pops) > 1:                                                         # TODO: what follows used to be done only in this case, but I think it should already be covered by the first "if n_most_common == rp.SEARCH_POPULATION"
    info += ("The best configurations are:\nPOP       R |")
    if rp.domainParams:
        info += " area |"
    info += " PARAMETERS\n"
    for (pop_r, pop_pars), n_pops in pops.most_common(5):
        info += f"{n_pops:>3}  {pop_r:.4f} |"
        for j, (percent, pars) in enumerate(pop_pars):
            if j:
                info += "            |"
            if rp.domainParams:
                info += f" {percent:>3}% |"
            info += "".join(f"{v:>3}" for v in pars) + "\n"
    logger.info(info)


def _store_and_write_best_structure(rp, dom_slab, dom_rp, best_config, final):
    """Modify dom_slab to the parameters in best_config. Write it out.

    If there is a predicted optimum for the parameters (via parabola
    fit), POSCAR_OUT and VIBROCC_OUT files are also written for this
    predicted optimum. However, `dom_slab` will always contain the
    configuration passed via `best_config` at the end of this call.

    Parameters
    ----------
    rp : Rparams
        The PARAMETERS for the whole calculation.
    dom_slab : Slab
        The slab of the domain to be modified, and used to write
        POSCAR_OUT and VIBROCC_OUT files.
    dom_rp : Rparams
        The PARAMETERS for this specific domain to be written out.
    best_config : Sequence
        The indices of the optimal parameters to be used for this
        domain's configuration.

    Returns
    -------
    None.
    """
    # The order here matters, as the final write operation
    # will store the new states (e.g., for later searches)
    # in dom_slab, its atoms, and its sites.
    if any(sp.parabolaFit["min"] for sp in rp.searchpars):
        parab_inds = list(best_config)
        for j, sp in enumerate(dom_rp.searchpars):
            if sp.parabolaFit["min"] is not None:
                parab_inds[j] = sp.parabolaFit["min"]
        tl_io.writeSearchOutput(dom_slab, dom_rp, parab_inds,
                                silent=True, suffix="_parabola")
    tl_io.writeSearchOutput(dom_slab, dom_rp, best_config, silent=not final)


def _check_search_log(search_log_path):
    """Check the file at `search_log_path` for fatal TensErLEED errors.

    Parameters
    ----------
    search_log_path : str or Path or None
        Path to the log file. No checking is performed if None.

    Raises
    ------
    OSError
        When failing to open or read a non-None `search_log_path`.
    RuntimeError                                                                # TODO: would be nice to raise a nicer error. Some TensErLEEDExecutionError perhaps?
        If an error message is found in the search log file that
        corresponds to a fatal TensErLEED error.
    """
    if search_log_path is None:
        return

    try:
        with open(search_log_path, "r", encoding="utf-8") as search_log:
            log_content = search_log.read()
    except OSError:
        logger.error(f"Could not read search logfile {search_log_path}. "
                     "Execution will continue, but TensErLEED errors related "
                     "to the search may not be detected properly.")
        return

    # (1) unreasonably high amplitude values:
    if ("MAX. INTENS. IN THEOR. BEAM" in log_content
            and "IS SUSPECT" in log_content
            and "****** STOP PROGRAM ******" in log_content):
        logger.error(
            "TensErLEED stopped due to an unreasonably high beam amplitude.\n"
            "This is often caused by scatterers with very small distances "
            "as a result of very large displacements used in DISPLACEMENTS. "
            "Check your input files and consider decreasing "
            "the DISPLACEMENTS ranges."
            )
        raise RuntimeError("TensErLEED Error encountered in search. "
                           "Execution cannot proceed.")


def parabolaFit(rp, datafiles, r_best, x0=None, max_configs=0, **kwargs):
    """
    Performs a parabola fit to all rfactor/configuration data in r_configs.
    Stores the result in the rp searchpar objects. Keyword arguments are read
    from rp by default.

    Parameters
    ----------
    rp : Rparams
        The Rparams object containing runtime information
    datafiles : list of str
        The files to read data from
    r_best : float
        Best known R-factor so far
    x0 : numpy.array, optional
        A starting guess for the minimum
    max_configs : int
        0 to read all, else specifies the maximum number of configurations to
        read in. Will sort configurations and read in the ones with lowest
        R-factors first, discard the rest.
    Keyword Arguments:
        localize : real, optional
            If not zero, r_configs will be reduced to only use points close to
            the current best result. The value determines the region to be used
            ascompared to the full data, i.e. 0.5 would use only half of the
            space in each dimesion.
        mincurv : float, optional
            The minimum curvature that the N-dimensional paraboloid is
            required to have along the axis of a given parameter, in order for
            the minimum and curvature to be saved for that parameter.
        type : str, optional
            Defines the regression model to use in the fit. Allowed values are
            LinearRegression (default), Ridge, Lasso, and ElasticNet. Note that
            for the fit, parameters are centered around the current best
            configuration. Therefore, all models except LinearRegression put
            some penalty not only on curvature, but also on the parameter
            offset from the best-R configuration.
            Setting 'type' to 'none' turns off parabola fit entirely.
        alpha : float, optional
            The alpha value used by Ridge, Lasso and ElasticNet regression. The
            default is 1e-5.

    Returns
    -------
    np.array
        The result vector in parameter space, consisting of the coordinates of
        the parabola minimum for those dimensions where the parabola curvature
        is greater than mincurv, and the values from the configuration with
        the lowest R-factor for all dimensions. Can be passed back as x0 in
        the next iteration.
    float
        Predicted minimum R-factor.

    """

    def optimizerHelper(array, func):
        return func(array.reshape(1, -1))

    def castToMatrix(features, dim):
        """Casts the weights of PolynomialFeatures of degree 2 into a square
        symmetric 2D array, discarding linear features."""
        m = np.zeros((dim, dim))
        start = dim+1
        for i in range(0, dim):
            m[i][i:] = features[start:start + dim - i]
            start += dim - i
        m = 0.5*(m + m.T)
        return m

    if not datafiles:
        return None, None
    if "type" not in kwargs:
        which_regression = rp.PARABOLA_FIT["type"]
    else:
        which_regression = kwargs["type"]
    if which_regression == "none":
        return None, None
    for a in ("localize", "mincurv", "alpha", "type"):
        if a not in kwargs:
            kwargs[a] = rp.PARABOLA_FIT[a]

    # read data
    r_cutoff = 1.0
    if datafiles:
        varR = np.sqrt(8*abs(rp.V0_IMAG) / rp.total_energy_range())*r_best
        rc = np.array((tl_io.readDataChem(
            rp, datafiles,
            cutoff=r_best + r_cutoff * varR,
            max_configs=max_configs
            )), dtype=object)
    if len(rc) < 100*rp.indyPars:
        return None, None

    rfacs, configs = rc[:, 0].astype(float), rc[:, 1]
    localizeFactor = kwargs["localize"]
    if localizeFactor == 0:
        localizeFactor = 1  # no localization
    # reduce to independent parameters during fit
    if not rp.domainParams:
        sps = [sp for sp in rp.searchpars if sp.el != "vac" and
               sp.mode != "dom" and sp.steps*localizeFactor >= 3 and
               sp.linkedTo is None and sp.restrictTo is None]
        indep_pars = np.array([*np.array([*np.array(configs, dtype=object)],    # TODO: pylint complains about too-many-function-args. I don't understand the line
                                         dtype=object)
                               .reshape(-1, 1, 2)[:, 0, 1]])
        indep_pars = np.delete(indep_pars, [i for i in
                                            range(len(rp.searchpars)-1)
                                            if rp.searchpars[i] not in sps], 1)
    else:
        # first the percentages:
        sps = [sp for sp in rp.searchpars if sp.mode == "dom"]
        reshaped = (np.array([*np.array(configs, dtype=object)], dtype=object)  # TODO: pylint complains about too-many-function-args. I don't understand the line
                    .reshape(-1, len(rp.domainParams), 2))
        indep_pars = reshaped[:, :, 0].astype(int)  # contains the percentages
        # then the 'real' parameters:
        for (j, dp) in enumerate(rp.domainParams):
            new_sps = [sp for sp in dp.rp.searchpars if
                       sp.el != "vac" and sp.steps*localizeFactor >= 3 and
                       sp.linkedTo is None and sp.restrictTo is None and
                       sp.mode != "dom"]
            new_ip = np.array([*reshaped[:, j, 1]])
            new_ip = np.delete(new_ip, [i for i in range(len(dp.rp.searchpars))
                               if dp.rp.searchpars[i] not in new_sps], 1)
            sps.extend(new_sps)
            indep_pars = np.append(indep_pars, new_ip, axis=1)
    indep_pars = indep_pars.astype(float)
    best_config = np.copy(indep_pars[np.argmin(rfacs)])
    sps_original = sps[:]

    which_regression = kwargs["type"].lower()
    alpha = kwargs["alpha"]
    if which_regression == 'lasso':
        polyreg = make_pipeline(PolynomialFeatures(degree=2),
                                Lasso(alpha=alpha, normalize=True))             # TODO: incorrect keyword normalize
    elif which_regression == 'ridge':
        polyreg = make_pipeline(PolynomialFeatures(degree=2),
                                Ridge(alpha=alpha, normalize=True))             # TODO: incorrect keyword normalize
    elif which_regression == 'elasticnet':
        polyreg = make_pipeline(PolynomialFeatures(degree=2),
                                ElasticNet(alpha=alpha, normalize=True))        # TODO: incorrect keyword normalize
    else:
        if which_regression not in ('linearregression', 'linear'):
            logger.warning("Regression model {} not found, parabola fit "
                           "defaulting to linear regression."
                           .format(which_regression))
        which_regression = "linearregression"
        polyreg = make_pipeline(PolynomialFeatures(degree=2),
                                LinearRegression())
    xmin = np.copy(indep_pars[np.argmin(rfacs), :])
    rr = np.sqrt(8*abs(rp.V0_IMAG) / rp.total_energy_range())
    ip_tofit = np.copy(indep_pars)
    rf_tofit = np.copy(rfacs)
    # throw out high R-factors - TODO: perhaps also throw out highest X% ?
    to_del = np.where(rf_tofit > min(rf_tofit) + 3*rr)
    ip_tofit = np.delete(ip_tofit, to_del, axis=0)
    rf_tofit = np.delete(rf_tofit, to_del, axis=0)
    # center on best config; important because offset from the
    #  best configuration may also be penalized in regression
    ip_tofit = ip_tofit - xmin
    # fit
    polyreg.fit(ip_tofit, rf_tofit)
    # now find minimum within bounds (still centered around xmin)
    bounds = np.array([(1, sp.steps) for sp in sps]) - xmin.reshape((-1, 1))
    if x0 is None:  # x0 is the starting guess
        x0 = np.copy(xmin)
    # else:
    #     x0 = np.delete(x0, deletedPars)
    parab_min = scipy.optimize.minimize(
        optimizerHelper, x0, args=(polyreg.predict,), method='L-BFGS-B',
        bounds=bounds)
    predictR = parab_min.fun[0]
    # find errors
    m = castToMatrix(polyreg.named_steps[which_regression].coef_, len(sps))
    w, v = np.linalg.eig(m)
    # error along main axes
    d = np.copy(np.diag(m))
    d[d <= 0] = np.nan
    with np.errstate(invalid="ignore"):
        err_unco = 2 * np.sqrt(rr * predictR / d)
        err_unco[err_unco < 0] = np.nan
    err_unco = np.sqrt(err_unco)
    # error along eigenvectors
    w2 = np.copy(w)
    w2[w2 == 0] = 1e-100  # to avoid divide-by-zero; dealt with below
    with np.errstate(invalid="ignore"):
        err_ev = 2 * np.sqrt(rr * predictR / w2)
        err_ev[err_ev < 0] = 0  # dealt with below
    err_ev = np.sqrt(err_ev)
    # correlated error
    err_co = np.dot(v**2, err_ev)
    for i in range(len(err_co)):
        if any(w[j] <= 0 and v[i, j] >= 0.1 for j in range(len(w))):
            err_co[i] = np.nan
    # !!! TODO: maybe discard parameters and re-fit?

    # deletedPars = []
    # while True:
    #     ip_tofit = np.copy(indep_pars)
    #     rf_tofit = np.copy(rfacs)
    #     xmin = np.copy(ip_tofit[np.argmin(rfacs), :])
    #     if kwargs["localize"] != 0:
    #         # discard points that are far from global min in any dimension
    #         base = np.copy(xmin)  # parameter vector of best conf
    #         for i in range(len(base)):
    #             r = sps[i].steps*localizeFactor*0.5
    #             base[i] = max(base[i], 1 + r)
    #             base[i] = min(base[i], sps[i].steps - r)
    #         dist_norm = np.array([1/(sp.steps-1) for sp in sps])
    #         dist = abs(dist_norm*(ip_tofit - base))
    #         maxdist = np.max(dist, 1)
    #         # dist = np.linalg.norm(dist_norm*(indep_pars - base), axis=1)
    #         # cutoff = np.percentile(dist, 30)
    #         # cutoff = np.max(dist) * 0.75
    #         cutoff = 0.5*localizeFactor
    #         # weights = [1 if d <= cutoff else 0.1 for d in dist]
    #         to_del = [i for i in range(len(maxdist)) if maxdist[i] > cutoff]
    #         ip_tofit = np.delete(ip_tofit, to_del, axis=0)
    #         rf_tofit = np.delete(rf_tofit, to_del, axis=0)
    #     # center on best config; important because offset from the
    #     #  best configuration may also be penalized in regression
    #     ip_tofit = ip_tofit - xmin
    #     # check curvature of the parabolas per parameter
    #     polyreg.fit(ip_tofit, rf_tofit)
    #     curvs = [(polyreg.named_steps[which_regression]
    #               .coef_[polyreg.named_steps['polynomialfeatures']
    #               .get_feature_names().index('x{}^2'.format(i))])
    #              * sp.steps**2
    #              for i, sp in enumerate(sps)]
    #     if min(curvs) >= kwargs["mincurv"]:
    #         if len(rf_tofit) < 50*len(sps):  # too few points for good fit
    #             # logger.debug("{} points - too few for fit of {} dimensions"
    #             #               .format(len(rf_tofit), len(sps)))
    #             for sp in rp.searchpars:
    #                 sp.parabolaFit = {"curv": None, "min": None}
    #             return None, None
    #         break  # all parabola dimensions now have reasonable shape
    #     if len(sps) == 1:
    #         # logger.debug("Found no parameter with sufficient curvature")
    #         sps[0].parabolaFit = {"curv": None, "min": None}
    #         return None, None  # found no parameter with parabola shape
    #     # throw out the parameters with lowest curvature; repeat.
    #     #   discard: min. 1, max. all with low curv.
    #     k = min(max(1, int(len(curvs)*0.2)),
    #             sum(c < kwargs["mincurv"] for c in curvs))
    #     ind = np.argpartition(curvs, k)[:k]
    #     for i in ind:
    #         sps[i].parabolaFit = {"curv": None, "min": None}
    #         deletedPars.append(sps_original.index(sps[i]))
    #     sps = [sps[i] for i in range(len(sps)) if i not in ind]
    #     indep_pars = np.delete(indep_pars, ind, axis=1)
    # for (i, sp) in enumerate(sps):
    #     sp.parabolaFit["curv"] = curvs[i]

    # logger.debug("Parabola fit: {}/{} parameters were fit with {} points "
    #              "({:.4f} s)".format(len(sps), len(sps_original),
    #                                  len(rf_tofit), (timer() - starttime)))

    for (i, sp) in enumerate(sps):
        sp.parabolaFit["min"] = parab_min.x[i] + xmin[i]
        sp.parabolaFit["err_co"] = err_co[i]
        sp.parabolaFit["err_unco"] = err_unco[i]
        best_config[sps_original.index(sp)] = parab_min.x[i] + xmin[i]
    for sp in [sp for sp in rp.searchpars if isinstance(sp.linkedTo, SearchPar)
               or isinstance(sp.restrictTo, SearchPar)]:
        if isinstance(sp.linkedTo, SearchPar):
            sp.parabolaFit = copy.copy(sp.linkedTo.parabolaFit)
        elif isinstance(sp.restrictTo, SearchPar):
            sp.parabolaFit = copy.copy(sp.restrictTo.parabolaFit)
    return (best_config, predictR)


def search(sl, rp):
    """
    Generates input for and runs the search, then interprets output.

    Parameters
    ----------
    sl : Slab
        Slab object containing atom, site and layer information.
    rp : Rparams
        The run parameters.

    Raises
    ------
    RuntimeError
        Raised if execution cannot continue.

    Returns
    -------
    None.

    """

    def kill_process(proc, default_pgid=None):
        """Cleanly kill the mpirun subprocess and its children. If the process
        is not alive any more (and therefore the pgid cannot be determined),
        will instead try to terminate the default_pgid, if passed."""
        # determine pgid
        try:
            pgid = os.getpgid(proc.pid)                                         # TODO: only UNIX!
        except ProcessLookupError:
            pgid = default_pgid
        # kill main process
        try:
            proc.kill()
            proc.wait()
        except ProcessLookupError:
            pass   # already dead
        if pgid is not None:
            # kill children
            try:
                os.killpg(pgid, signal.SIGTERM)                                 # TODO: only UNIX
                if os.name == "nt":
                    os.waitpid(pgid)
                else:
                    os.waitpid(-pgid, 0)
            except (ProcessLookupError, ChildProcessError):
                pass  # already dead or no children

    rp.searchResultConfig = None
    if rp.domainParams:
        initToDo = [(dp.rp, dp.sl, dp.workdir) for dp in rp.domainParams]
    else:
        initToDo = [(rp, sl, rp.workdir)]
    for (rpt, slt, path) in initToDo:
        # read DISPLACEMENTS block
        if not rpt.disp_block_read:
            readDISPLACEMENTS_block(rpt, slt,
                                    rpt.disp_blocks[rpt.search_index])
            rpt.disp_block_read = True
        # get Deltas
        if 2 not in rpt.runHistory:
            if "Tensors" in rpt.manifest:
                logger.error("New tensors were calculated, but no new delta "
                             "files were generated. Cannot execute search.")
                raise RuntimeError("Delta calculations was not run for "
                                   "current tensors.")
            leedbase.getDeltas(rpt.TENSOR_INDEX, basedir=path,
                               targetdir=path, required=True)
    rp.updateCores()
    # generate rf.info
    try:
        rf_info_path = rp.workdir / "rf.info"
        rf_info_content = tl_io.writeRfInfo(sl, rp, file_path=rf_info_path)
    except Exception:
        logger.error("Error generating search input file rf.info")
        raise
    # generate PARAM and search.steu
    #   needs to go AFTER rf.info, as writeRfInfo may remove expbeams!
    try:
        tl_io.generateSearchInput(sl, rp)
    except Exception:
        logger.error("Error generating search input")
        raise
    # delete old control.chem if present - not earlier because can be input!
    try:
        os.remove("control.chem")
    except FileNotFoundError:
        pass
    if not rp.indyPars:  # never for calculations with domains                  # !!! CHECK
        logger.info("Found nothing to vary in search. Will proceed "
                    "directly to writing output and starting SUPERPOS.")
        this_domain_pars = [1] * len(rp.searchpars)                             # TODO: Used to be "[1] * (len) - 1" --> TypeError
        for (i, sp) in enumerate(rp.searchpars):
            if isinstance(sp.restrictTo, int):
                this_domain_pars[i] = sp.restrictTo
            elif isinstance(sp.restrictTo, SearchPar):
                this_domain_pars[i] = rp.searchpars.index(sp.restrictTo) + 1
            elif isinstance(sp.linkedTo, SearchPar):
                this_domain_pars[i] = rp.searchpars.index(sp.linkedTo) + 1
        rp.searchResultConfig = ((100, this_domain_pars),)                      # TODO: Used to assign straight to rp.searchResultConfig[i] -> IndexError as there was only a single element.
        tl_io.writeSearchOutput(sl, rp)
        return None

    if rp.SUPPRESS_EXECUTION:
        logger.warning("SUPPRESS_EXECUTION parameter is on. Search "
                       "will not proceed. Stopping...")
        rp.setHaltingLevel(3)
        return None

    # check for mpirun, decide whether to use parallelization
    usempi = True
    if rp.N_CORES == 1:
        logger.warning(
            "The N_CORES parameter is set to 1. The search will be run "
            "without multiprocessing. This will be much slower!")
        usempi = False

    if usempi and shutil.which("mpirun", os.X_OK) is None:
        usempi = False
        logger.warning(
            "mpirun is not present. Search will be compiled and executed "
            "without parallelization. This will be much slower!")

    _find_compiler = None
    if usempi and not rp.FORTRAN_COMP_MPI[0]:
        _find_compiler = rp.getFortranMpiComp
    elif not rp.FORTRAN_COMP[0]:
        _find_compiler = rp.getFortranComp

    if _find_compiler:
        try:
            _find_compiler()
        except Exception as exc:
            _mpi = 'mpi ' if usempi else ''
            logger.error(f"No fortran {_mpi}compiler found, cancelling...")
            raise FileNotFoundError("Fortran compile error") from exc
    # get fortran files
    try:
        tldir = leedbase.getTLEEDdir(home=rp.sourcedir, version=rp.TL_VERSION)
        if not tldir:
            raise RuntimeError("TensErLEED code not found.")
        srcpath = tldir / 'src'
        if usempi:
            src_file = next(srcpath.glob('search.mpi*'), None)
        else:
            src_files = (f for f in srcpath.glob('search*')
                         if 'mpi' not in f.name)
            src_file = next(src_files, None)
        if src_file is None:
            raise FileNotFoundError(f"No Fortran source for search in {tldir}")
        shutil.copy2(src_file, src_file.name)
        libpath = Path(tldir, 'lib')
        libpattern = "lib.search"
        if usempi and rp.TL_VERSION <= 1.73:
            libpattern += ".mpi"
        lib_file = next(libpath.glob(libpattern + "*"), None)
        if lib_file is None:
            raise FileNotFoundError(f"File {libpattern}.f not found.")

        # copy to work dir
        shutil.copy2(lib_file, lib_file.name)
        hashing_file = next(libpath.glob("intarr_hashing*.f90"), None)
        if hashing_file:
            hashname = hashing_file.name
            shutil.copy2(hashing_file, hashname)
        else:
            hashname = ""

        randname = "MPIrandom_.o" if usempi else "random_.o"
        if rp.TL_VERSION <= 1.73:
            # these are short C scripts - use pre-compiled versions

            # try to copy randomizer lib object file
            try:
                shutil.copy2(libpath / randname, randname)
            except FileNotFoundError:
                logger.error("Could not find required random_.o object file. "
                             "You may have forgotten to compile random_.c.")
                raise

        globalname = "GLOBAL"
        shutil.copy2(srcpath / globalname, globalname)
    except Exception:
        logger.error("Error getting TensErLEED files for search: ")
        raise

    # Validate TensErLEED input files
    if not rp.TL_IGNORE_CHECKSUM:
        files_to_check = (lib_file,
                          src_file,
                          srcpath / globalname,
                          hashing_file)
        validate_multiple_files(files_to_check, logger,
                                "search", rp.TL_VERSION_STR)

    # compile fortran files
    searchname = f"search-{rp.timestamp}"
    if usempi:
        fcomp = rp.FORTRAN_COMP_MPI
    else:
        fcomp = rp.FORTRAN_COMP
    logger.info("Compiling fortran input files...")
    # compile
    # compile task could be inherited from general CompileTask (issue #43)
    ctasks = [(f"{fcomp[0]} -o lib.search.o -c", lib_file.name, fcomp[1])]
    if hashname:
        ctasks.append((f"{fcomp[0]} -c", hashname, fcomp[1]))
    ctasks.append((f"{fcomp[0]} -o restrict.o -c", "restrict.f", fcomp[1]))
    format_tag = ""
    _fixed_format = any(f.endswith('.f90')
                        for f in (lib_file.name, src_file.name, hashname))
    if _fixed_format:
        format_tag = "-fixed"
        if any(s in fcomp[0] for s in ("gfortran", "mpifort")):
            # assume that mpifort also uses gfortran
            format_tag = "--fixed-form"  # different formatting string
    ctasks.append(
        (f"{fcomp[0]} -o search.o -c {format_tag}", src_file.name, fcomp[1])
        )
    to_link = "search.o lib.search.o restrict.o"
    if rp.TL_VERSION <= 1.73:
        to_link += f" {randname}"
    if hashname:
        to_link += " intarr_hashing.o"
    ctasks.append((f"{fcomp[0]} -o {searchname}", to_link, fcomp[1]))
    compile_log = "compile-search.log"
    try:
        leedbase.fortran_compile_batch(ctasks, logname=compile_log)
    except Exception:
        leedbase.copy_compile_log(rp, Path(compile_log),
                                  log_name="search-compile")
        logger.error("Error compiling fortran files: ", exc_info=True)
        raise
    logger.debug("Compiled fortran files successfully")
    # run
    if rp.LOG_SEARCH:
        search_log_path = (rp.workdir / searchname).with_suffix(".log")
        logger.info(f"Search log will be written to file {search_log_path}.")
    else:
        search_log_path = None
    # if there is an old SD.TL file, it needs to be removed
    if os.path.isfile("SD.TL"):
        try:
            os.remove("SD.TL")
        except OSError:
            logger.warning("Failed to delete old SD.TL file. This may "
                           "cause errors in the interpretation of search "
                           "progress.")
    # same for old data.chem
    _datachem_re = re.compile(r'data\d+\.chem$', re.IGNORECASE)
    for file in Path().glob("*"):
        if not _datachem_re.match(file.name):
            continue
        try:
            file.unlink()
        except OSError:
            logger.warning(f"Failed to delete old {file} file. This "
                           "may cause errors in the parabola fit.")
    # get config size
    config_size = (
        sys.getsizeof((1., tuple()))
        + sys.getsizeof((tuple(),) * max(1, len(rp.domainParams)))
        + sys.getsizeof((1, tuple()))
        )
    if rp.domainParams:
        config_size += sum(
            sys.getsizeof((0,) * len(dp.rp.searchpars))
            + sys.getsizeof(1) * len(dp.rp.searchpars)
            for dp in rp.domainParams
            )
    else:
        config_size += (sys.getsizeof((0,) * len(rp.searchpars))
                        + sys.getsizeof(1) * len(rp.searchpars))
    max_memory_parab = 1e9   # maximum memory in bytes to use on parabola fit
    max_read_configs = int(max_memory_parab / config_size)
    # start search process
    repeat = True
    genOffset = 0
    last_debug_write_gen = 0
    gens = []  # generation numbers in SD.TL, but continuous if search restarts
    markers = []
    rfaclist = []
    parab_x0 = None     # starting guess for parabola                           # TODO: would be nicer to incorporate it into a ParabolaFit class
    rfac_predict = []  # tuples (gen, r) from parabola fit                      # TODO: would be nicer to incorporate it into a ParabolaFit class
    realLastConfig = {"all": [], "best": [], "dec": []}                         # TODO: would be nicer with a SearchConfigurationTracker class that has an .update
    realLastConfigGen = {"all": 0, "best": 0, "dec": 0}
    convergedConfig = {"all": None, "best": None, "dec": None}
    lastconfig = None
    rp.searchMaxGenInit = rp.SEARCH_MAX_GEN
    absstarttime = timer()
    tried_repeat = False        # if SD.TL is not written, try restarting
    pgid = None
    logger.info("Starting search. See files Search-progress.pdf "
                "and SD.TL for progress information.")
    while repeat:                                                               # TODO: all this mess would be nicer to handle with a state machine approach. This would at least help readability on the various ways things are handled
        repeat = False
        interrupted = False
        proc = None
        if usempi:
            command = ["mpirun", "-n", str(rp.N_CORES),
                       os.path.join(".", searchname)]
        else:
            command = os.path.join('.', searchname)
        # if LOG_SEARCH -> log search
        if search_log_path:
            log_exists = search_log_path.is_file()
            search_log_f = search_log_path.open("a")
            if log_exists:  # log file existed before
                search_log_f.write("\n\n-------\nRESTARTING\n-------\n\n")
        else:
            search_log_f = subprocess.DEVNULL
        # NB: log file may be open and must be closed!
        # Create search process
        logger.debug(f'Starting search process with command "{" ".join(command)}".')
        try:
            proc = subprocess.Popen(
                command, encoding="ascii",
                stdout=search_log_f,       # if LOG_SEARCH is False, this is DEVNULL
                stderr=subprocess.STDOUT,  # pipe to whatever stdout is
                preexec_fn=os.setsid                                            # TODO: setsid only POSIX; os comments suggest NOT TO USE THIS as it is unsafe against deadlocks. Suggestion is to use start_new_session keyword [UNIX only!] instead of setsid. For a Windows solution see https://stackoverflow.com/questions/47016723. Probably even better: do not use python subprocess, but QProcess (which can run with its own event loop, and has a .kill(), or perhaps .terminate()). QProcess may have some issues with OpenMPI v<=1.7 due to a bug there (see www.qtcentre.org/threads/19636-Qprocess-and-mpi-not-finishing).
                )
        except OSError:  # This should not fail unless the shell is very broken.
            logger.error("Error starting search. Check SD.TL file.")
            if search_log_path:
                search_log_f.close()
            raise
        else:
            pgid = os.getpgid(proc.pid)                                         # TODO: getpgid only POSIX
        if proc is None:
            logger.error("Error starting search subprocess... Stopping.")
            if search_log_path:
                search_log_f.close()
            raise RuntimeError("Error running search."
                               f'Could not start process using "{command}".')
        # FEED INPUT
        try:
            proc.communicate(input=rf_info_content, timeout=0.2)
        except subprocess.TimeoutExpired:
            pass  # started successfully; monitoring below
        except (OSError, subprocess.SubprocessError):
            logger.error("Error feeding input to search process. "
                         "Check files SD.TL and rf.info.")

        # MONITOR SEARCH
        searchStartTime = timer()
        last_debug_print_time = searchStartTime
        filepos = 0
        timestep = 1  # time step to check files
        # !!! evaluation time could be higher - keep low only for debugging; TODO
        evaluationTime = rp.searchEvalTime  # how often should SD.TL be evaluated # TODO: would be nicer with a QTimer, or even a QFileSystemWatcher
        lastEval = 0  # last evaluation time (s), counting from searchStartTime
        comment = ""
        sdtlGenNum = 0
        gaussianWidthOri = rp.GAUSSIAN_WIDTH
        check_datafiles = False
        try:
            while proc.poll() is None:  # proc is running
                time.sleep(timestep)
                updatePARAMETERS(rp)                                            # TODO: Would be way nicer with a QFileSystemWatcher
                # check convergence criteria
                stop = False
                checkrepeat = True
                if rp.STOP is True:
                    stop = True
                    checkrepeat = False
                    logger.info("Search stopped by STOP command.")
                    if not os.path.isfile("SD.TL"):
                        # try saving by waiting for SD.TL to be created...
                        logger.warning("SD.TL file not found. Trying to "
                                       "wait, maximum 5 minutes...")
                        i = 0
                        while not os.path.isfile("SD.TL") and i < 300:
                            time.sleep(1)
                            i += 1
                if rp.GAUSSIAN_WIDTH != gaussianWidthOri:
                    stop = True
                    repeat = True
                    comment = f"GAUSSIAN_WIDTH = {rp.GAUSSIAN_WIDTH}"
                    logger.info("GAUSSIAN_WIDTH parameter changed. "
                                "Search will restart.")
                t = timer() - searchStartTime
                if (t - lastEval > evaluationTime) or stop:
                    # evaluate
                    lastEval = t
                    newData = []
                    if os.path.isfile("SD.TL"):
                        filepos, content = tl_io.readSDTL_next(offset=filepos)
                        if content:
                            newData = tl_io.readSDTL_blocks(
                                content, whichR=rp.SEARCH_BEAMS,
                                n_expect=rp.SEARCH_POPULATION
                            )
                    elif t >= 900 and rp.HALTING < 3:                           # TODO: nicer with a QTimer timeout
                        stop = True
                        if tried_repeat:
                            logger.warning(
                                "No SD.TL file was written for 15 minutes "
                                "after restarting the search. Search will "
                                "stop."
                                )
                            repeat = False
                            rp.setHaltingLevel(2)
                        else:
                            repeat = True
                            tried_repeat = True
                            logger.warning(
                                "No SD.TL file was written for 15 minutes "
                                "after the search started. Trying to restart. "
                                "You can suppress this behaviour by setting "
                                "the HALTING parameter to 3."
                                )
                    for gen, rfacs, configs in newData:
                        gens.append(gen + genOffset)
                        sdtlGenNum = gen
                        rfaclist.append(np.array(rfacs))
                        dgen = {}
                        for k in ["dec", "best", "all"]:                        # TODO: would be nicer with a SearchConfigurationTracker class that has an .update
                            dgen[k] = gens[-1] - realLastConfigGen[k]
                        if configs != realLastConfig["all"]:
                            realLastConfig["all"] = configs
                            realLastConfigGen["all"] = gens[-1]
                        if (configs[:(rp.SEARCH_POPULATION // 10 + 1)]
                                != realLastConfig["dec"]):
                            realLastConfig["dec"] = configs[:(
                                            rp.SEARCH_POPULATION // 10 + 1)]
                            realLastConfigGen["dec"] = gens[-1]
                        if configs[0] != realLastConfig["best"]:
                            realLastConfig["best"] = configs[0]
                            realLastConfigGen["best"] = gens[-1]
                        for k in ["dec", "best", "all"]:
                            if (rp.SEARCH_MAX_DGEN[k] > 0
                                    and len(gens) > 1
                                    and not stop
                                    and rp.GAUSSIAN_WIDTH_SCALING != 1
                                    and dgen[k] >= rp.SEARCH_MAX_DGEN[k]):
                                stop = True
                                o = {"all": "all structures",
                                     "best": "best structure",
                                     "dec": "best 10% of structures"}
                                logger.info(
                                    "Search convergence criterion reached: "
                                    f"max. generations without change ({o[k]})"
                                    f": {dgen[k]}/{rp.SEARCH_MAX_DGEN[k]:d}."
                                    )
                                break
                    # decide to write debug info
                    # will only write once per SD.TL read
                    time_since_print = timer() - last_debug_print_time
                    current_gen = gens[-1] if gens else 0
                    if (current_gen - last_debug_write_gen > rp.output_interval):
                        speed = 1000*(timer() - absstarttime)/current_gen # in s/kG
                        logger.debug(
                            f"R = {min(rfacs)} (Generation {current_gen}, "
                            f"{time_since_print:.3f} s since "
                            f"gen. {last_debug_write_gen}, "
                            f"{speed:.1f} s/kG overall)"
                            )
                        last_debug_print_time = timer()
                        last_debug_write_gen = current_gen
                        check_datafiles = True
                    if newData:
                        _, _, lastconfig = newData[-1]
                    if (check_datafiles and not (stop and repeat)
                            and rp.PARABOLA_FIT["type"] != "none"):
                        check_datafiles = False
                        datafiles = [f for f in os.listdir()
                                     if re.match(r'data\d+\.chem$', f.lower())]
                        if rfac_predict and (rfac_predict[-1][1] >
                                             rfaclist[-1][0]):
                            # if current prediction is bad, reset x0
                            parab_x0 = None
                        try:
                            parab_x0, predictR = parabolaFit(
                                rp, datafiles, min(rfacs), x0=parab_x0,         # TODO: is rfacs correct here? may be undefined if the loop before does not run
                                max_configs=max_read_configs
                                )
                            if predictR is not None:
                                if not rfac_predict:
                                    logger.debug("Starting parabola fits "
                                                 "to R-factor data.")
                                rfac_predict.append((gens[-1], predictR))
                        except Exception:
                            logger.warning("Parabolic fit of R-factor "
                                           "data failed",
                                           exc_info=rp.is_debug_mode)
                    if len(gens) > 1:
                        try:
                            searchpdf.writeSearchProgressPdf(
                                rp, gens, rfaclist, lastconfig,
                                markers=markers, rfac_predict=rfac_predict
                                )
                        except Exception:
                            logger.warning("Error writing Search-progress.pdf",
                                           exc_info=rp.is_debug_mode)
                        try:
                            searchpdf.writeSearchReportPdf(rp)
                        except Exception:
                            logger.warning("Error writing Search-report.pdf",
                                           exc_info=rp.is_debug_mode)
                    if (len(gens) > 1 and os.path.isfile("SD.TL")
                            and (repeat or checkrepeat or not stop)):
                        try:
                            processSearchResults(sl, rp, search_log_path,
                                                 final=False)
                        except Exception as exc:                                # TODO: too general
                            logger.warning("Failed to update POSCAR_OUT "
                                           f"and VIBROCC_OUT: {exc}")
                if stop:
                    logger.info("Stopping search...")
                    kill_process(proc, default_pgid=pgid)
                    if (not repeat and not rp.GAUSSIAN_WIDTH_SCALING == 1
                            and checkrepeat):
                        repeat = True
                        block = False
                        for k in [k for k in ["dec", "best", "all"]
                                  if rp.SEARCH_MAX_DGEN[k] > 0]:
                            if convergedConfig[k] != realLastConfig[k]:
                                convergedConfig[k] = realLastConfig[k][:]
                                block = True
                            else:
                                repeat = False
                                o = {"all": "any structure",
                                     "best": "best structure",
                                     "dec": "best 10% of structures"}
                                logger.info(
                                    "Convergence reached: No improvement to "
                                    + o[k] + " since changing GAUSSIAN_WIDTH.")
                        if not repeat and block:
                            repeat = True
                            logger.info("Multiple convergence "
                                        "criteria are defined, not all are "
                                        "met. Search continues.")
                        if repeat:
                            if rp.GAUSSIAN_WIDTH <= 0.0001:
                                logger.info(
                                    "GAUSSIAN_WIDTH cannot be reduced "
                                    "further, continuing search...")
                            else:
                                rp.GAUSSIAN_WIDTH = max(
                                    rp.GAUSSIAN_WIDTH * rp.GAUSSIAN_WIDTH_SCALING,
                                    0.0001
                                )
                                logger.info(
                                    "Reducing GAUSSIAN_WIDTH parameter to {} "
                                    "and restarting search..."
                                    .format(round(rp.GAUSSIAN_WIDTH, 4)))
                                comment = ("GAUSSIAN_WIDTH = {}".format(
                                    round(rp.GAUSSIAN_WIDTH, 4)))
                            for k in ["dec", "best", "all"]:
                                rp.SEARCH_MAX_DGEN[k] *= (
                                            rp.SEARCH_MAX_DGEN_SCALING[k])
                                realLastConfigGen[k] = gens[-1] if gens else 0
        except KeyboardInterrupt:                                               # TODO: would probably be nicer to install a custom signal handler for SIGINT, CTRL_C_EVENT, and CTRL_BREAK_EVENT, then place back the previous handler when done processing.
            if not os.path.isfile("SD.TL"):
                # try saving by waiting for SD.TL to be created...
                logger.warning("SD.TL file not found. Trying to wait, "
                               "interrupt again to override...")
                try:
                    i = 0
                    while not os.path.isfile("SD.TL") and i < 60:
                        time.sleep(1)
                        i += 1
                except KeyboardInterrupt:
                    pass   # user insisted, give up
            interrupted = True
            rp.STOP = True
            kill_process(proc, default_pgid=pgid)
            logger.warning("Search interrupted by user. Attempting "
                           "analysis of results...")
        except Exception:
            logger.error("Error during search. Check SD.TL file.")
            kill_process(proc, default_pgid=pgid)
            raise
        finally:
            # close open input and log files
            if search_log_path:
                search_log_f.close()
        if repeat:
            rp.SEARCH_START = "control"
            if gens:
                genOffset = gens[-1]
                rp.SEARCH_MAX_GEN -= sdtlGenNum
                markers.append((genOffset, comment))
            try:
                tl_io.generateSearchInput(sl, rp, steuOnly=True,
                                          cull=True, info=False)
            except Exception:
                logger.error("Error re-generating search input")
                raise
            if os.path.isfile("SD.TL"):
                try:
                    os.remove("SD.TL")
                except Exception:
                    logger.warning("Failed to delete old SD.TL file. "
                                   "This may cause errors in the "
                                   "interpretation of search progress.")
    if proc is not None:
        try:     # should generally not be necessary, but just to make sure
            kill_process(proc, default_pgid=pgid)
        except Exception:
            pass
    if not interrupted:
        logger.info("Finished search. Processing files...")
    else:
        logger.info("Processing files...")
    # final parabola fit  # !!! double check later
    if rfac_predict and (rfac_predict[-1][1] > rfaclist[-1][0]):
        parab_x0 = None
    datafiles = [f for f in os.listdir()
                 if re.match(r'data\d+\.chem$', f.lower())]
    if len(rfaclist) > 0:
        parab_x0, predictR = parabolaFit(rp, datafiles, min(rfacs),
                                         x0=parab_x0,
                                         max_configs=max_read_configs)
        if predictR is not None:
            rfac_predict.append((gens[-1], predictR))
    # write pdf one more time
    if len(gens) > 1:
        try:
            searchpdf.writeSearchProgressPdf(rp, gens, rfaclist, lastconfig,
                                             markers=markers,
                                             rfac_predict=rfac_predict)
        except Exception:
            logger.warning("Error writing Search-progress.pdf",
                           exc_info=True)
        try:
            searchpdf.writeSearchReportPdf(rp)
        except Exception:
            logger.warning("Error writing Search-report.pdf",
                           exc_info=True)
    # process SD.TL to get POSCAR_OUT, VIBROCC_OUT
    try:
        processSearchResults(sl, rp, search_log_path)
    except FileNotFoundError:
        logger.error("Cannot interpret search results without SD.TL file.")
        rp.setHaltingLevel(2)
    except Exception:
        logger.error("Error processing search results: ", exc_info=True)
        raise
    # if deltas were copied from domain folders, clean them up
    if rp.domainParams:
        rgx = re.compile(r'D\d+_DEL_')
        for file in [f for f in os.listdir() if rgx.match(f)]:
            try:
                os.remove(file)
            except Exception:
                logger.warning('Failed to deleted redundant domain delta file '
                               + file)
    # process files
    try:
        os.rename('PARAM', 'search-PARAM')
    except Exception:
        logger.warning("Failed to rename search input file PARAM to "
                       "search-PARAM")
    try:
        os.rename('rf.info', 'search-rf.info')
    except Exception:
        logger.warning("Failed to rename search input file rf.info to "
                       "search-rf.info")
    if lastconfig is not None:
        rp.searchResultConfig = lastconfig<|MERGE_RESOLUTION|>--- conflicted
+++ resolved
@@ -63,62 +63,6 @@
     -------
     None.
     """
-<<<<<<< HEAD
-    # get the last block from SD.TL:
-    try:
-        lines = tl_io.readSDTL_end(n_expect=rp.SEARCH_POPULATION)
-    except FileNotFoundError:
-        logger.error("Could not process Search results: SD.TL file not found.")
-        raise
-    except Exception:
-        logger.error("Failed to get last block from SD.TL file.")
-        raise
-
-    # Read search log if available, and check for errors
-    _check_search_log(search_log_path)
-
-    # Read the block
-    sdtl_content = tl_io.readSDTL_blocks("\n".join(lines),
-                                         whichR=rp.SEARCH_BEAMS,
-                                         logInfo=final,
-                                         n_expect=rp.SEARCH_POPULATION)
-    if not sdtl_content:
-        if final:
-            logger.error("No data found in SD.TL file!")
-            rp.setHaltingLevel(2)
-        raise RuntimeError("No data in SD.TL")
-
-    (generation, rfactors, configs), *_ = sdtl_content
-
-    assert len(rfactors) == len(configs)                                        # TODO: catch and complain. Previous version would pick only the first len(rfactors) configs, but the two should hopefully be the same length.
-    _write_control_chem(rp, generation, configs)
-
-    # Collect populations by (r-factor, parameter indices) pairs
-    populations = Counter(zip(rfactors, configs))
-    if final:
-        _write_info_to_log(rp, populations)
-
-    # Pick only the best configuration (possibly for multiple
-    # domains): it is the one with the highest R factor, i.e.,
-    # the first one. best_doms is a list of pairs (domain_area,
-    # domain_parameters) for each domain under variation
-    best_doms = configs[0]
-    if rp.domainParams:
-        doms_info = ((dp.sl, dp.rp, dp.workdir, dp.name)
-                     for dp in rp.domainParams)
-=======
-    # read search log if available and check for errors:
-    if search_log_path is not None:
-        gen_err_msg = ("Execution will continue, but TensErLEED errors "
-                      "related to the search may not be detected "
-                      "properly.")
-        try:
-            with open(search_log_path, "r") as search_log:
-                log_content = search_log.read()
-            check_search_log_content(log_content)  # may raise RuntimeError
-        except OSError:
-            logger.error(f"Could not read search logfile {search_log_path}. "
-                         f"{gen_err_msg}")
     # get the last block from SD.TL:
     try:
         sdtl_content = tl_io.repeat_fetch_SDTL_last_block(which_beams=rp.SEARCH_BEAMS,
@@ -131,23 +75,33 @@
         raise RuntimeError("No data in SD.TL") from err
     except tl_io.SearchIORaceConditionError:
         return  # if we can't find a block, we also can't store it.
-
-    (generation, rfacs, configs) = sdtl_content[0]
-    # collect equal entries
-    pops = []  # tuples (rfactor, list of parameter indices)
-    popcount = []   # how often a given population is there
-    dparlist = []   # for control.chem
-    for i in range(0, len(rfacs)):
-        if (rfacs[i], configs[i]) in pops:
-            popcount[pops.index((rfacs[i], configs[i]))] += 1
-        else:
-            pops.append((rfacs[i], configs[i]))
-            popcount.append(1)
-        dparlist.append(configs[i])
+      
+    # Read search log if available, and check for errors
+    _check_search_log(search_log_path)
+    
+    
+    (generation, rfactors, configs), *_ = sdtl_content
+
+    assert len(rfactors) == len(configs)                                        # TODO: catch and complain. Previous version would pick only the first len(rfactors) configs, but the two should hopefully be the same length.
     writeControlChem = False                                                    # TODO: I don't think we should do this at all. We might mess with the fortran subprocess that is trying to write to the file.
     if not os.path.isfile("control.chem"):
         writeControlChem = True
->>>>>>> 9e7557f5
+    _write_control_chem(rp, generation, configs)
+
+    # Collect populations by (r-factor, parameter indices) pairs
+    populations = Counter(zip(rfactors, configs))
+    if final:
+        _write_info_to_log(rp, populations)
+
+
+    # Pick only the best configuration (possibly for multiple
+    # domains): it is the one with the highest R factor, i.e.,
+    # the first one. best_doms is a list of pairs (domain_area,
+    # domain_parameters) for each domain under variation
+    best_doms = configs[0]
+    if rp.domainParams:
+        doms_info = ((dp.sl, dp.rp, dp.workdir, dp.name)
+                     for dp in rp.domainParams)
     else:
         doms_info = ((sl, rp, Path.cwd(), ""),)
 
@@ -198,7 +152,6 @@
         ctrl_width = 3
     else:
         ctrl_width = 4
-<<<<<<< HEAD
     for dom_pars in configs:
         areapars = (int(percent/astep) + 1 for percent, _ in dom_pars)
         lines.append(
@@ -208,30 +161,9 @@
     rp.controlChemBackup = "".join(lines)
     if not _write_file:
         return
-=======
-    for dpars in dparlist:
-        ol = ""
-        areapars = []
-        for (percent, l) in dpars:
-            for ind in l:
-                ol += str(ind).rjust(ctrl_width)
-            areapars.append(int(percent/astep)+1)
-        for ap in areapars:
-            ol += str(ap).rjust(ctrl_width)
-        output += ol + "\n"
-    rp.controlChemBackup = output
-    if writeControlChem:
-        try:
-            with open("control.chem", "w") as wf:
-                wf.write(output)                                                # TODO: I don't think we should do this at all. We might mess with the fortran subprocess that is trying to write to the file.
-        except Exception:
-            logger.error("Failed to write control.chem")
-            rp.setHaltingLevel(1)
->>>>>>> 9e7557f5
-
     try:
         with _ctrl_chem_p.open("w", encoding="utf-8") as control_chem:
-            control_chem.writelines(lines)
+            control_chem.writelines(lines)                                      # TODO: I don't think we should do this at all. We might mess with the fortran subprocess that is trying to write to the file.
     except Exception:
         logger.error("Failed to write control.chem")
         rp.setHaltingLevel(1)
@@ -811,7 +743,8 @@
         raise
 
     # Validate TensErLEED input files
-    if not rp.TL_IGNORE_CHECKSUM:
+    if not rp.TL_IGNORE
+    SUM:
         files_to_check = (lib_file,
                           src_file,
                           srcpath / globalname,
