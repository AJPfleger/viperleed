# -*- coding: utf-8 -*-
"""
Created on Wed Aug 19 13:58:39 2020

@author: Florian Kraushofer

Functions for determining and setting slab symmetry
"""

import copy
import itertools
import logging
import re

import numpy as np
import scipy.spatial as sps

from viperleed.tleedmlib import leedbase
from viperleed.tleedmlib.base import (addUnequalPoints, angle, dist_from_line,
                                      rotation_matrix_order, rotation_matrix)
from viperleed.tleedmlib.classes.sym_entity import SymPlane
from viperleed.tleedmlib.files import parameters

logger = logging.getLogger("tleedm.symmetry")


def getSymPosLists(sl, rp, pointlist, output=False):
    """Generates and returns a symposlist and hexsymposlist based on the
    pointlist, for example the list of cartesian in-plane atom positions
    in the lowest-occupied layer."""

    def uniqueSymPosList(sl, rp, spl, verbose, description=""):
        eps = rp.SYMMETRY_EPS
        abst = np.transpose(sl.ab_cell)
        tree = sps.KDTree(spl)
        if len(spl) > 1e6:
            logger.warning(
                "Approximate search for symmetry positions will "
                "be applied due to very large number of candidates - check "
                "result for errors! If the search fails, consider lowering "
                "the SYMMETRY_EPS z component or setting the "
                "SYMMETRY_FIND_ORI parameter to False.")
            rp.setHaltingLevel(2)
            approximate = min([np.linalg.norm(abst[0]),
                               np.linalg.norm(abst[1])])/100
            # significantly speeds up the search especially for
            #   large unit cells, but might give some errors.
        else:
            approximate = 0
        usepoint = [True]*len(spl)
        if verbose:
            t = int(len(spl)/10.0)
        for (i, p) in enumerate(spl):
            if verbose:
                if (i+1) % t == 0:
                    logger.debug(description+": "
                                 + str(int((i+1)/t)*10)+"%")
            if usepoint[i]:
                for j in tree.query_ball_point(p, eps,
                                               eps=approximate)[1:]:
                    usepoint[j] = False
        spl = list(itertools.compress(spl, usepoint))
        return(spl)

    symposlist = [np.array([0., 0.])]    # always check the origin
    hexsymposlist = []
    symposlist.extend(pointlist)
    symposlist.extend([(p1+p2)/2 for (p1, p2) in
                       itertools.combinations(pointlist, 2)])
    if sl.celltype == "hexagonal":
        hexsymposlist = [(p1+p2+p3)/3 for (p1, p2, p3) in
                         itertools.combinations(pointlist, 3)]
    # collapse to base unit cell:
    symposlist = list(np.dot(sl.ab_cell,
                             (np.dot(np.linalg.inv(sl.ab_cell),
                                     np.array(symposlist).transpose())
                              % 1.0)).T)
    if len(hexsymposlist) > 0:
        hexsymposlist = list(np.dot(sl.ab_cell,
                                    (np.dot(np.linalg.inv(sl.ab_cell),
                                            np.array(hexsymposlist).T)
                                     % 1.0)).T)
    # remove duplicates:
    verbose = (False if (len(symposlist)+len(hexsymposlist) < 1e5
                         or not output) else True)
    if verbose:
        logger.debug("Found {} candidates, removing duplicates..."
                     .format(len(symposlist)+len(hexsymposlist)))
    # symposlist:
    symposlist = uniqueSymPosList(sl, rp, symposlist, verbose,
                                  description="Atoms and pairs")
    # hexsymposlist:
    if len(hexsymposlist) > 1:
        hexsymposlist = uniqueSymPosList(sl, rp, hexsymposlist, verbose,
                                         description="Triplets")
    return(symposlist, hexsymposlist)


def findBulkSymmetry(sl, rp):
    """Checks the bulk slab for screw axes and glide planes."""
    eps = rp.SYMMETRY_EPS
    epsz = rp.SYMMETRY_EPS_Z
    abt = sl.ab_cell.T.copy()
    rotsfound = []
    glidesfound = []
    ts = copy.deepcopy(sl)
    ts.sort_by_z()
    ts.collapse_cartesian_coordinates()
    ts.create_sublayers(epsz)
    # optimize C vector
    newC = ts.getMinC(rp)
    if newC is not None:
        logger.debug("Bulk unit cell could be reduced with repeat vector "
                     "[{:.5f} {:.5f} {:.5f}]".format(*(-newC)))
        # apply new unit cell
        ts.atlist = [at for at in ts
                     if at.cartpos[2] > ts.topat_ori_z - abs(newC[2])]
        ts.layers[0].atlist = ts.atlist
        ts.layers = [ts.layers[0]]
        ts.layers[0].is_bulk = True
        rp2 = copy.deepcopy(rp)
        rp2.SUPERLATTICE = np.array([[1, 0], [0, 1]], dtype=float)
        rp2.BULK_REPEAT = -newC
        ts = ts.makeBulkSlab(rp2)
    # figure out what to check
    pcands = ts.getCandidateLayerPeriod(eps)
    if len(pcands) == 0:
        return
    nl = ts.n_sublayers
    # check for screw axes
    checkrots = []
    if nl % 2 == 0:
        checkrots.extend([2, 4])
    if ts.celltype == "hexagonal" and (nl % 3 == 0):
        checkrots.extend([3, 6])
    for per in pcands:
        for ro in [ro for ro in checkrots if ro not in rotsfound]:
            if ts.isBulkScrewSymmetric(ro, per, eps):
                rotsfound.append(ro)
    sl.bulk_screws = rotsfound
    if len(rotsfound) > 0:
        logger.debug("Bulk screw axes found: " +
                     ", ".join([str(v) for v in rotsfound]))
    # check for glide planes
    ori = np.array([0, 0])
    checkglides = [SymPlane(ori, abt[0], abt), SymPlane(ori, abt[1], abt),
                   SymPlane(ori, abt[0] + abt[1], abt),
                   SymPlane(ori, abt[0] - abt[1], abt)]
    if ts.celltype == "hexagonal":
        checkglides.extend([SymPlane(ori, 2*abt[0] + abt[1], abt),
                            SymPlane(ori, abt[0] + 2*abt[1], abt)])
    for per in pcands:
        for gl in [gl for gl in checkglides if gl not in glidesfound]:
            if ts.isBulkGlideSymmetric(gl, per, eps):
                glidesfound.append(gl)
    sl.bulk_glides = glidesfound
    if len(rotsfound) > 0:
        logger.debug("Bulk glide planes found: " +
                     ", ".join([str(gl.par) for gl in glidesfound]))
    return


def findSymmetry(sl, rp, bulk=False, output=True, forceFindOri=False):
    """Reduces the unit cell if necessary and finds the plane group of the
    slab. Stores the plane group and the higher-symmetry direction of the
    unit cell, if there is one."""
    celltype = "ERROR - not recognized"
    planegroup = ""  # plane group will be stored in Hermann-Mauguin notation
    eps = rp.SYMMETRY_EPS
    epsz = rp.SYMMETRY_EPS_Z
    # reduce surface unit cell
    abst = sl.ab_cell.T  # surface unit cell, transposed
#        usurf = np.array([[1,0],[0,1]])
    if rp.SYMMETRY_FIX != "p1":
        abst, usurf, celltype = leedbase.reduceUnitCell(abst)
    else:
        # if symmetry is switched off, don't try to change the cell.
        celltype, usurf = leedbase.checkLattice(abst)
    # usurf tracks unit cell changes
    # reduce bulk unit cell
    if not bulk:
        abbt = np.dot(np.linalg.inv(rp.SUPERLATTICE), abst)
        # bulk ab unit cell, transposed
        abbt, ubulk, _ = leedbase.reduceUnitCell(abbt)
        # ubulk tracks unit cell changes
    utr = np.array([[0, 0, 0], [0, 0, 0], [0, 0, 1]])
    utr[:2, :2] = usurf
    if not np.array_equal(utr, np.identity(3, dtype=int)):
        if (np.array_equal(utr, np.array([[0, -1, 0], [1, 0, 0], [0, 0, 1]]))
                and output):
            logger.info("The POSCAR unit cell was changed from an acute "
                        "to an obtuse form.")
            rp.checklist.append(
                "The POSCAR unit vector definitions have changed. Make sure "
                "to check beam labels for compatibility with new unit cell.")
        elif output:
            logger.warning("The POSCAR unit cell was not in its highest "
                           "symmetry form. The unit cell will be modified "
                           "with the transformation matrix: \n"+str(utr))
            rp.setHaltingLevel(1)
            rp.checklist.append(
                "The POSCAR unit vector definitions have changed. Make sure "
                "to check beam labels for compatibility with new unit cell.")
        # MODIFY SUPERLATTICE PARAMETER
        if not bulk and rp.superlattice_defined:
            rp.SUPERLATTICE = np.dot(usurf, np.dot(rp.SUPERLATTICE,
                                                   np.linalg.inv(ubulk)))
            newsl = ("SUPERLATTICE M = {:.0f} {:.0f}, {:.0f} {:.0f}"
                     .format(*[x for y in rp.SUPERLATTICE for x in y]))
            parameters.modifyPARAMETERS(rp, "SUPERLATTICE", newsl,
                                        include_left=True)
        # MODIFY SYMMETRY_FIX PARAMETER
        if "[" in rp.SYMMETRY_FIX and not bulk:
            rgx = re.compile(r'\s*(?P<group>(pm|pg|cm|rcm|pmg))\s*\[\s*'
                             + r'(?P<i1>[-012]+)\s+(?P<i2>[-012]+)\s*\]')
            m = rgx.match(rp.SYMMETRY_FIX)
            targetsym = m.group("group")
            tspar = [int(m.group("i1")), int(m.group("i2"))]
            cartdir = np.dot(tspar, abst)
            newab = np.dot(sl.ab_cell, np.transpose(usurf))
            newdir = np.dot(np.linalg.inv(newab), cartdir)
            newdir = newdir / min(newdir)
            s = (targetsym+"[{:.0f} {:.0f}]".format(newdir[0], newdir[1]))
            parameters.modifyPARAMETERS(rp, "SYMMETRY_FIX", s)
        # MODIFY UNIT CELL
        sl.update_cartesian_from_fractional()
        sl.ucell_mod.append(('rmul', utr.T))
        sl.ucell = np.dot(sl.ucell, utr.T)
        # same as np.transpose(np.dot(utr,np.transpose(sl.ucell)))
        sl.collapse_cartesian_coordinates(update_origin=True)
        # gets fractional coordinates in the new unit cell and
        #   collapses appropriately

    # check cell type again
    abst = sl.ab_cell.T
    celltype, _ = leedbase.checkLattice(abst)
    sl.celltype = celltype
    if output:
        logger.info("Found unit cell type: "+celltype)
        logger.info("Starting symmetry search...")
    # FIND HIGHEST SYMMETRY ORIGIN
    sl.collapse_cartesian_coordinates()
    # create a testslab: C projected to Z
    ts = copy.deepcopy(sl)
    if bulk:        # check whether there are at least 2 atomic layers
        ts.create_sublayers(epsz)
        if ts.n_sublayers < 2:
            ts = ts.doubleBulkSlab()
    ts.project_c_to_z()
    ts.sort_by_z()

    bigslab = copy.deepcopy(ts)
    # will have atoms duplicated and shifted to 4 unit cells
    #  ([0,0], [0,1], [1,0], [1,1])
    tmplist = bigslab.atlist[:]
    for at in tmplist:
        for i in range(0, 2):
            for j in range(0, 2):
                if not (i == 0 and j == 0):
                    tmpat = at.duplicate()
                    tmpat.pos[0] += i
                    tmpat.pos[1] += j
    bigslab.update_cartesian_from_fractional(update_origin=True)
    # bigslab.full_update(rp)   can't do this - would collapse coordinates!
    bigslab.create_sublayers(epsz)

    # find the lowest occupancy sublayer; comparing candidate
    #   axes / planes to this one will be fastest
    lowocclayer = bigslab.fewest_atoms_sublayer
    minlen = lowocclayer.n_atoms

    # find candidate positions for symmetry points / planes:
    if not rp.SYMMETRY_FIND_ORI and not forceFindOri and not bulk:
        symposlist = [np.array([0., 0.])]
        # only check origin, planes are defined explicitly for this case
        hexsymposlist = []
    else:
        if output:
            logger.debug("Generating candidate high-symmetry positions "
                         "from layer with "+str(int(minlen/4))+" atoms...")
        if minlen > 400:
            logger.warning(
                "The number of atoms in the smallest sublayer is very large. "
                "This can make the symmetry search take a very long time. To "
                "avoid this, either decrease the z component of the "
                "SYMMETRY_EPS parameter, or set the SYMMETRY_FIND_ORI "
                "parameter to False.")
        pl = [at.cartpos[0:2] for at in lowocclayer]
        symposlist, hexsymposlist = getSymPosLists(sl, rp, pl, output)

    comsymposlist = addUnequalPoints(symposlist, hexsymposlist, eps,
                                     uniqueLists=True)

    # we're done with the bigger slab, actually testing symmetry operations
    #   can be done just on the basic one.
    ts.create_sublayers(epsz)
    lowocclayer = ts.sublayers[bigslab.sublayers.index(lowocclayer)]
    del bigslab

    # find potential rotation axes:
    if (rp.SYMMETRY_FIND_ORI or forceFindOri) and output:
        logger.debug("Checking for rotation axes: "
                     + str(len(comsymposlist))+" candidates...")
    # test potential rotation axes:
    toprotsym = 0   # keep track of the highest rotational symmetry so far

    toprotlist = []  # positions of highest rot-symmetry points
    for p in comsymposlist:
        rotsymorder = 0
        if ts.is_rotation_symmetric(p, 2, eps):
            rotsymorder = 2
            if celltype == "square":
                if ts.is_rotation_symmetric(p, 4, eps):
                    rotsymorder = 4
        if celltype == "hexagonal":
            if ts.is_rotation_symmetric(p, 3, eps):
                rotsymorder = 3
                if ts.is_rotation_symmetric(p, 6, eps):
                    rotsymorder = 6
        if rotsymorder > toprotsym:     # new best point found
            toprotsym = rotsymorder
            toprotlist = [p]
        elif rotsymorder != 0 and rotsymorder == toprotsym:
            toprotlist.append(p)
    if toprotsym > 0 and output:
        logger.debug("Highest rotation axis has order " + str(toprotsym))

    if toprotsym == 0 or toprotlist:
        # no rotation symmetry or multiple rotation centers with same order
        if output:
            logger.debug("Checking for mirror/glide planes...")

        # check for mirror/glides
        mirror = False
        glide = False
        symplanelist = []
        test_mirror_dirs = [(1, 0), (0, 1), (1, 1), (1, -1)]
        if celltype == "hexagonal":
            test_mirror_dirs.extend([(1, 2), (2, 1)])
        if not rp.SYMMETRY_FIND_ORI and not forceFindOri and not bulk:
            for (pa, pb) in [(0, 0), (0.25, 0.25), (0.25, -0.25)]:
                for (i, j) in test_mirror_dirs:
                    symplanelist.append(SymPlane(pa*abst[0]+pb*abst[1],
                                                 i*abst[0]+j*abst[1], abst,
                                                 index2=True))
        else:
            if toprotsym == 0:
                checklist = symposlist
            else:
                checklist = toprotlist
            for (k, pos) in enumerate(checklist):
                for (i, j) in test_mirror_dirs:
                    symplanelist.append(SymPlane(pos, i*abst[0]+j*abst[1],
                                                 abst, index2=True))
        if output:
            logger.debug(str(len(symplanelist))
                         + " candidates for mirror/glide planes found...")
        for spl in symplanelist:    # test the candidates
            if ts.is_mirror_symmetric(spl, eps):
                spl.type = "mirror"
                mirror = True
            elif ts.is_mirror_symmetric(spl, eps, glide=True):
                spl.type = "glide"
                glide = True
        droptypes = ["none"]
        if toprotsym > 0 and mirror:
            droptypes.append("glide")
        i = 0
        while i < len(symplanelist):
            if symplanelist[i].type in droptypes:
                symplanelist.pop(i)
            else:
                i += 1

    if toprotsym > 0:
        # identify origin
        if symplanelist:
            # if there are no symmetry planes, then keep the old list
            toprotlist = [spl.pos for spl in symplanelist]
        topsympoint = toprotlist[0]
        corners = (np.zeros(2), abst[0], abst[1], abst[0]+abst[1])
        mindist = min(np.linalg.norm(topsympoint-c) for c in corners)
        for p in toprotlist[1:]:
            if min(np.linalg.norm(p-c) for c in corners) < mindist:
                # for points with equal rotational symmetry, prioritize the
                #   one closest to the origin to avoid shifting the unit cell
                #   randomly every time
                mindist = min(np.linalg.norm(p-c) for c in corners)
                topsympoint = p
        # shift origin
        for at in sl:
            at.cartpos[0:2] -= topsympoint
        for at in ts:
            at.cartpos[0:2] -= topsympoint
        sl.ucell_mod.append(('add', -topsympoint))
        sl.update_fractional_from_cartesian()
        ts.update_fractional_from_cartesian()

    if toprotsym == 0: # should be an else
        # identify group:
        oriplane = None
        if not mirror:
            if not glide:
                planegroup = "p1"   # no origin shift required.
            else:
                planegroup = "pg"
                for spl in symplanelist:
                    if oriplane is None:
                        oriplane = spl
                    elif (spl.distanceFromOrigin(abst) <
                          oriplane.distanceFromOrigin(abst)):
                        # prioritize planes close to the origin of cell (1,1)
                        oriplane = spl
        else:
            if not glide:
                if celltype in ("square", "rectangular"):
                    planegroup = "pm"
                else:
                    planegroup = "p1"
            else:
                planegroup = "cm"
            for spl in symplanelist:
                if spl.type == "mirror":
                    if oriplane is None:
                        oriplane = spl
                    elif (spl.distanceFromOrigin(abst) <
                          oriplane.distanceFromOrigin(abst)):
                        oriplane = spl
                        # prioritize planes close to the origin of cell (1, 1)
            if planegroup == "cm":
                if celltype in ("square", "rectangular"):
                    # both mirrors and glides. if parallel to unit vectors: rcm
                    if tuple(oriplane.par) in [(1, 0), (0, 1)]:
                        planegroup = "rcm"
                elif (celltype == "hexagonal"
                      and tuple(oriplane.par) not in [(1, 1), (1, -1)]):
                    # Special case - requires rotation of unit cell to bring
                    # mirror/glide along either (11) or (1-1) direction. 
                    abst, oriplane = mirror_to_diagonal(sl, rp, abst, oriplane)
        if oriplane is not None and oriplane.distanceFromOrigin(abst) > eps:
            # shift to closest point on oriplane
            shiftv = (np.array([oriplane.dir[1], -oriplane.dir[0]])
                      * oriplane.distanceFromOrigin(abst))
            if dist_from_line(
                    oriplane.pos, oriplane.pos+oriplane.dir, shiftv) > eps:
                shiftv = -1*shiftv
            for at in sl:
                at.cartpos[0:2] -= shiftv
            # ts is not used any more in this case, otherwise those atoms
            #  would have to be shifted as well.
            sl.ucell_mod.append(('add', -shiftv))
            sl.update_fractional_from_cartesian()
        if oriplane:
            oriplane.pos = np.array([0, 0])
            sl.orisymplane = oriplane

    if not planegroup:
        # start by checking special case: in cmm, there are two inequivalent
        #  2fold axes, one of which would not have been found yet -> shift
        #  there (potentially), test
        if toprotsym == 2 and celltype in ["hexagonal", "rhombic"]:
            shiftslab = copy.deepcopy(ts)
            for at in shiftslab:
                at.cartpos[:2] -= abst[0]/2
            shiftslab.update_fractional_from_cartesian()
            # test diagonal mirror at shifted origin
            spl = SymPlane(np.array([0, 0]), (abst[0]+abst[1]), abst)
            if shiftslab.is_mirror_symmetric(spl, eps):
                planegroup = "cmm"
                ts = shiftslab
                # correct origin
                for at in sl:
                    at.cartpos[0:2] -= abst[0]/2
                sl.ucell_mod.append(('add', -abst[0]/2))
                sl.update_fractional_from_cartesian()

    if not planegroup:
        efftype = ""    # effective cell type
        if celltype == "hexagonal":
            if not (toprotsym == 3 or toprotsym == 6):
                efftype = "rhombic"
            else:
                # test mirror plane along unit vector at origin
                spl = SymPlane(np.array([0, 0]), abst[0], abst)
                if ts.is_mirror_symmetric(spl, eps):
                    if toprotsym == 6:
                        planegroup = "p6m"
                    else:
                        planegroup = "p31m"
                else:
                    if toprotsym == 6:
                        planegroup = "p6"
                    else:
                        # test mirror plane along both diagonals at origin
                        found = False
                        for i in [+1, -1]:
                            spl = SymPlane(np.array([0, 0]),
                                           (abst[0]+(i*abst[1])), abst)
                            if ts.is_mirror_symmetric(spl, eps):
                                found = True
                                break
                        if found:
                            planegroup = "p3m1"
                        else:
                            planegroup = "p3"
        elif celltype == "square":
            if toprotsym == 4:
                # test mirror plane along unit vector at origin
                spl = SymPlane(np.array([0, 0]), abst[0], abst)
                if ts.is_mirror_symmetric(spl, eps):
                    planegroup = "p4m"
                else:
                    # test glide plane along diagonal at origin
                    spl = SymPlane(np.array([0, 0]), (abst[0]+abst[1]),
                                   abst)
                    if ts.is_mirror_symmetric(spl, eps, glide=True):
                        planegroup = "p4g"
                    else:
                        planegroup = "p4"
            else:   # p1 p2 pm pg pmm pmg pgg
                # test mirror plane along both diagonals at origin
                found = False
                for i in [+1, -1]:
                    spl = SymPlane(np.array([0, 0]), (abst[0]+i*abst[1]),
                                   abst)
                    if ts.is_mirror_symmetric(spl, eps):
                        found = True
                        break
                if found:
                    if toprotsym == 2:
                        planegroup = "cmm"
                    else:
                        planegroup = "cm"
                else:
                    efftype = "rectangular"
        if celltype == "rhombic" or efftype == "rhombic":
            # test mirror plane along both diagonals at origin
            found = False
            for i in [+1, -1]:
                spl = SymPlane(np.array([0, 0]), (abst[0]+i*abst[1]), abst)
                if ts.is_mirror_symmetric(spl, eps):
                    found = True
                    break
            if not found:
                efftype = "oblique"
                # since we shouldn't be here if there is no 2fold rotation,
                #   this should simply be p2...
            else:
                if toprotsym == 2:
                    planegroup = "cmm"
                else:
                    planegroup = "cm"
                    logger.warning("Unexpected point encountered in "
                                   "findSymmetry routine: FS001")
                    rp.setHaltingLevel(2)
        if celltype == "rectangular" or efftype == "rectangular":
            # test mirror plane along both unit vectors at origin
            mirs = [False, False]
            for i in range(0, 2):
                spl = SymPlane(np.array([0, 0]), abst[i], abst)
                if ts.is_mirror_symmetric(spl, eps):
                    mirs[i] = True
            if toprotsym == 2:
                if mirs[0] and mirs[1]:
                    planegroup = "pmm"
                else:
                    # test glide planes at origin
                    gldplane = None
                    for i in range(0, 2):
                        spl = SymPlane(np.array([0, 0]), abst[i], abst)
                        if ts.is_mirror_symmetric(spl, eps, glide=True):
                            spl.type = "glide"
                            gldplane = spl
                    if gldplane is not None:
                        planegroup = "pmg"
                        sl.orisymplane = gldplane
                    else:
                        # test glide plane at a/4:
                        spl = SymPlane(abst[0]/4, abst[1], abst)
                        if ts.is_mirror_symmetric(spl, eps, glide=True):
                            planegroup = "pgg"
                        else:
                            planegroup = "p2"
                if planegroup in ["pmm", "pmg", "pgg"]:
                    # each of these might be a mis-identified rcmm
                    if ts.is_rotation_symmetric((abst[0]+abst[1])/4, 2, eps):
                        planegroup = "rcmm"
            else:
                logger.warning("Unexpected point encountered in "
                               "findSymmetry routine: FS002")
                rp.setHaltingLevel(2)
        if celltype == "oblique" or efftype == "oblique":
            if toprotsym == 2:
                planegroup = "p2"
            else:
                planegroup = "p1"
                logger.warning("Unexpected point encountered in "
                               "findSymmetry routine: FS003")
                rp.setHaltingLevel(2)

    sl.planegroup = planegroup
    sl.foundplanegroup = planegroup
    if planegroup in ["pm", "pg", "cm", "rcm", "pmg"]:
        sl.foundplanegroup = planegroup+str(sl.orisymplane.par)
    else:
        sl.foundplanegroup = planegroup
    if output:
        logger.info("Found plane group: "+sl.foundplanegroup)
    if planegroup == "rcm" and not rp.SYMMETRY_FIX and not bulk:
        logger.warning(
            "The given unit cell could be reduced to half the size in a "
            "centered representation. Consider reducing the unit cell size, "
            "or using SYMMETRY_FIX to set the symmetry to p1, pm or pg.")
        rp.setHaltingLevel(1)
    if planegroup == "rcmm" and not rp.SYMMETRY_FIX and not bulk:
        logger.warning(
            "The given unit cell could be reduced to half the size in a "
            "centered representation. Consider reducing the unit cell size, "
            "or using SYMMETRY_FIX to set the symmetry to p1, p2, pm, pg, "
            "pmm, pmg, or pgg.")
        rp.setHaltingLevel(1)

    # CHECK IF USER WANTS TO MANUALLY REDUCE THE SLAB SYMMETRY, AND
    #    WHETHER THE GIVEN REDUCTION IS LEGAL
    if rp.SYMMETRY_FIX and not bulk and sl.symbaseslab is None:
        planegroup = setSymmetry(sl, rp, rp.SYMMETRY_FIX)

    return planegroup

def mirror_to_diagonal(sl, rp, abst, oriplane):
    """Rotate cell to bring oriplane along a diagonal.
    
    The correct direction among (11) and (1-1) is the one
    forming a 60deg angle with the symmetry plane.
    """
    directions = (abst[0]+abst[1], abst[0]-abst[1])
    angles = [angle(d, oriplane.dir) for d in directions]
    dev_from_60 =  [(a+1e-5) % np.radians(60) < 1e-3
                                    for a in angles]
    if not any(dev_from_60) or all(dev_from_60):
        err = ("The POSCAR cell could not be "
                               "rotated to a higher symmetry")
        logger.error(err)
        raise RuntimeError(err)
    idx = 0 if dev_from_60[0] else 1
    m = rotation_matrix(angles[idx], dim=3)
    sl.update_cartesian_from_fractional()
    sl.ucell_mod.append(('lmul', m))
    sl.ucell = np.dot(m, sl.ucell)
    abst = sl.ab_cell.T
    direction = (abst[0]+abst[1], abst[0]-abst[1])[idx]
    sl.collapse_cartesian_coordinates(update_origin=True)
    oriplane = SymPlane(np.array([0, 0]), direction, abst)
    logger.warning("The POSCAR unit cell was changed to a higher "
                   "symmetry form. Make sure to check beam labels for "
                   "compatibility with new unit cell.")
    rp.checklist.append("Check modified unit cell")
    rp.setHaltingLevel(2)
    return abst,oriplane


def setSymmetry(sl, rp, targetsym):
    """Sets the symmetry of the slab, based on the one found by
    findSymmetry. Can be the planegroup from findSymmetry, or a reduction
    from it."""

    def invalidDirectionMessage(rp, planegroup, targetsym, setHaltingTo=2):
        logger.warning(
            "Invalid direction given for symmetry reduction "
            "from {} to {}. Input will be ignored, proceeding without "
            "symmetry reduction.".format(planegroup, targetsym))
        rp.setHaltingLevel(setHaltingTo)

    abst = sl.ab_cell.T  # surface unit cell, transposed
    # set high symmetry
    if "[" not in sl.foundplanegroup:
        sl.planegroup = sl.foundplanegroup
    else:
        ds = re.search(r'\[(.*)\]', sl.foundplanegroup).group(1)
        d = (int(ds.split()[0]), int(ds.split()[1]))
        sl.planegroup = sl.foundplanegroup.split("[")[0]
        sl.orisymplane = SymPlane(np.array([0, 0]),
                                  d[0]*abst[0]+d[1]*abst[1], abst)
        if sl.planegroup in ["pg", "pmg"]:
            sl.orisymplane.type = "glide"
    planegroup = sl.planegroup
    if targetsym in [planegroup, "found"]:
        return planegroup
    # DICTIONARY FOR ALLOWED SYMMETRY REDUCTIONS:
    pgr = {
        'p1': [], 'p2': ['p1'], 'pm': ['p1'], 'pg': ['p1'], 'cm': ['p1'],
        'rcm': ['p1', 'pm', 'pg'], 'pmm': ['p1', 'p2', 'pm'],
        'pmg': ['p1', 'p2', 'pm', 'pg'], 'pgg': ['p1', 'p2', 'pg'],
        'cmm': ['p1', 'p2', 'cm'],
        'rcmm': ['p1', 'p2', 'pm', 'pg', 'rcm', 'pmm', 'pmg', 'pgg'],
        'p4': ['p1', 'p2'],
        'p4m': ['p1', 'p2', 'pm', 'cm', 'pmm', 'cmm', 'p4'],
        'p4g': ['p1', 'p2', 'pg', 'cm', 'pgg', 'cmm', 'p4'],
        'p3': ['p1'], 'p3m1': ['p1', 'p3', 'cm'], 'p31m': ['p1', 'p3', 'cm'],
        'p6': ['p1', 'p2', 'p3'],
        'p6m': ['p1', 'p2', 'cm', 'cmm', 'p3', 'p3m1', 'p31m', 'p6']}
    if '[' not in targetsym:
        if ((targetsym in ['pm', 'pg', 'cm', 'rcm', 'pmg']
                and planegroup != 'pmg')
                or targetsym == 'cmm' and planegroup == 'p6m'):
            logger.warning(
                "Symmetry reduction from "+planegroup+" to "+targetsym
                + " requires a direction, which was not given. Input will be "
                "ignored, proceeding without symmetry reduction.")
            rp.setHaltingLevel(1)
            targetsym = planegroup
    else:
        rgx = re.compile(r'\s*(?P<group>(pm|pg|cm|rcm|pmg|cmm))\s*\[\s*'
                         + r'(?P<i1>[-012]+)\s+(?P<i2>[-012]+)\s*\]')
        m = rgx.match(targetsym)
        targetsym = m.group('group')
        tspar = [int(m.group('i1')), int(m.group('i2'))]
        # if unit cell was changed, adapt directions
        cellchange = False
        for op in sl.ucell_mod:
            if op[0] in ['lmul', 'rmul']:
                cellchange = True
                break
        if cellchange:
            logger.warning(
                "A symmetry change was requested relative to a unit cell "
                "vector, but the unit cell has been modified. Attempting to "
                "interpret direction in the old coordinate system...")
            rp.setHaltingLevel(1)
            tspar = np.dot(np.linalg.inv(sl.ab_cell),
                           np.dot(sl.ucell_ori[:2, :2], tspar))
            for i in range(0, 2):
                tspar[i] = round(tspar[i])
    if targetsym == planegroup:
        return planegroup
    if targetsym not in pgr[planegroup]:
        logger.warning(
            "Symmetry reduction to "+targetsym+" was "
            "requested. This is not a valid symmetry reduction from "
            "the detected symmetry of "+planegroup+". Symmetry "
            + planegroup+" will be used.")
        rp.setHaltingLevel(2)
    else:
        if targetsym not in ['pm', 'pg', 'cm', 'rcm', 'pmg', 'cmm']:
            sl.planegroup = targetsym
        else:
            # NOW NEED TO GO THROUGH ALL THE MORE TRICKY TRANSFORMS
            if planegroup == 'rcm':  # reducing to: pg, pm
                if targetsym == 'pg':  # shift origin to glide plane
                    shiftv = (0.25
                              * np.dot(np.array(sl.orisymplane.par[1],
                                                -sl.orisymplane.par[0]),
                                       abst))
                    for at in sl:
                        at.cartpos[:2] -= shiftv
                    sl.ucell_mod.append(('add', -shiftv))
                    sl.update_fractional_from_cartesian()
                    sl.orisymplane.type = "glide"
                    # since the origin shifts and the direction stays the
                    #  same, nothing needs to be changed about the symplane
                sl.planegroup = targetsym
            elif planegroup == 'pmm':   # reducing to: pm
                if targetsym == 'pm':
                    if (tspar[0], tspar[1]) in [(1, 0), (0, 1),
                                                (-1, 0), (0, -1)]:
                        # no harm in allowing negative directions
                        sl.planegroup = targetsym
                        sl.orisymplane = SymPlane(np.array([0, 0]),
                                                  np.dot(tspar, abst), abst)
                    else:
                        invalidDirectionMessage(rp, planegroup, targetsym)
                else:
                    sl.planegroup = targetsym
                    logger.warning("Unexpected point encountered "
                                   "in setSymmetry routine: FS004")
                    rp.setHaltingLevel(1)
            elif planegroup == 'pmg':   # reducing to: pm, pg
                if targetsym == 'pm':  # needs origin shift
                    shiftv = 0.25*np.dot(sl.orisymplane.par, abst)
                    for at in sl:
                        at.cartpos[:2] -= shiftv
                    sl.ucell_mod.append(('add', -shiftv))
                    sl.update_fractional_from_cartesian()
                    sl.orisymplane = SymPlane(
                        np.array([0, 0]), np.array(sl.orisymplane.dir[1],
                                                   -sl.orisymplane.dir[0]),
                        abst)
                sl.planegroup = targetsym
            elif planegroup == 'pgg':   # reducing to: pg
                if (tspar[0], tspar[1]) in [(1, 0), (0, 1), (-1, 0), (0, -1)]:
                    shiftv = 0.25*np.dot(np.array(tspar[1], -tspar[0]), abst)
                    for at in sl:
                        at.cartpos[:2] -= shiftv
                    sl.ucell_mod.append(('add', -shiftv))
                    sl.update_fractional_from_cartesian()
                    sl.orisymplane = SymPlane(np.array([0, 0]),
                                              np.dot(tspar, abst), abst)
                    sl.orisymplane.type = "glide"
                    sl.planegroup = targetsym
                else:
                    invalidDirectionMessage(rp, planegroup, targetsym)
            elif planegroup == 'cmm':   # reducing to: cm
                if (tspar[0], tspar[1]) in [(1, 1), (1, -1),
                                            (-1, -1), (-1, 1)]:
                    sl.orisymplane = SymPlane(np.array([0, 0]),
                                              np.dot(tspar, abst), abst)
                    sl.planegroup = targetsym
                else:
                    invalidDirectionMessage(rp, planegroup, targetsym)
            elif planegroup == 'rcmm':
                # reducing to: pm, pg, rcm, pmg
                if (tspar[0], tspar[1]) in [(1, 0), (0, 1), (-1, 0), (0, -1)]:
                    if targetsym in ['pm', 'pg', 'rcm']:
                        sl.orisymplane = SymPlane(np.array([0, 0]),
                                                  np.dot(tspar, abst), abst)
                        if targetsym == 'pg':
                            # shift origin to glide plane
                            shiftv = 0.25*np.dot(np.array(tspar[1],
                                                          -tspar[0]), abst)
                            for at in sl:
                                at.cartpos[0:2] -= shiftv
                            sl.ucell_mod.append(('add', -shiftv))
                            sl.update_fractional_from_cartesian()
                            sl.orisymplane.type = "glide"
                        sl.planegroup = targetsym
                    elif targetsym == "pmg":
                        shiftv = 0.25*(abst[0]+abst[1])
                        for at in sl:
                            at.cartpos[0:2] -= shiftv
                        sl.ucell_mod.append(('add', -shiftv))
                        sl.update_fractional_from_cartesian()
                        sl.orisymplane = SymPlane(np.array([0, 0]),
                                                  np.dot(tspar, abst), abst)
                        sl.orisymplane.type = "glide"
                    sl.planegroup = targetsym
                else:
                    invalidDirectionMessage(rp, planegroup, targetsym)
            elif planegroup == 'p4m':   # reducing to: pm, cm, cmm
                if targetsym == 'cmm':
                    sl.planegroup = targetsym
                elif targetsym == 'pm':
                    if (tspar[0], tspar[1]) in [(1, 0), (0, 1),
                                                (-1, 0), (0, -1)]:
                        sl.orisymplane = SymPlane(np.array([0, 0]),
                                                  np.dot(tspar, abst), abst)
                        sl.planegroup = targetsym
                    else:
                        invalidDirectionMessage(rp, planegroup, targetsym)
                elif targetsym == 'cm':
                    if (tspar[0], tspar[1]) in [(1, 1), (1, -1),
                                                (-1, -1), (-1, 1)]:
                        sl.orisymplane = SymPlane(np.array([0, 0]),
                                                  np.dot(tspar, abst), abst)
                        sl.planegroup = targetsym
                    else:
                        invalidDirectionMessage(rp, planegroup, targetsym)
            elif planegroup == 'p4g':   # reducing to: pg, cm, cmm
                allowed = True
                if targetsym == 'cmm':
                    shiftv = 0.5*abst[0]
                elif targetsym == 'pg':
                    if (tspar[0], tspar[1]) in [(1, 0), (0, 1),
                                                (-1, 0), (0, -1)]:
                        shiftv = 0.25*np.dot(np.array(tspar[1], -tspar[0]),
                                             abst)
                        sl.orisymplane = SymPlane(np.array([0, 0]),
                                                  np.dot(tspar, abst), abst)
                        sl.orisymplane.type = 'glide'
                    else:
                        allowed = False
                elif targetsym == 'cm':
                    if (tspar[0], tspar[1]) in [(1, 1), (1, -1),
                                                (-1, -1), (-1, 1)]:
                        shiftv = 0.5*abst[0]
                        sl.orisymplane = SymPlane(np.array([0, 0]),
                                                  np.dot(tspar, abst), abst)
                    else:
                        allowed = False
                if allowed:
                    for at in sl:
                        at.cartpos[:2] -= shiftv
                    sl.ucell_mod.append(('add', -shiftv))
                    sl.update_fractional_from_cartesian()
                    sl.planegroup = targetsym
                else:
                    invalidDirectionMessage(rp, planegroup, targetsym)
            elif planegroup == 'p3m1':  # reducing to: cm
                if (tspar[0], tspar[1]) in [(1, -1), (-1, 1), (1, 2),
                                            (-1, -2), (2, 1), (-2, -1)]:
                    chir = 1
                    if (abs(np.dot(abst[1],
                                   np.dot(np.array([[-0.5, -np.sqrt(3)/2],
                                                    [np.sqrt(3)/2, -0.5]]),
                                          abst[0]))) > 0.01):
                        chir = -1   # left-handed unit cell -> invert rotations
                    if (tspar[0], tspar[1]) in [(1, 2), (-1, -2)]:
                        sl.rotate_unit_cell(6*chir)  # rotate 60° clockwise
                    elif (tspar[0], tspar[1]) in [(2, 1), (-2, -1)]:
                        sl.rotate_unit_cell(-6*chir)  # rotate 60° countercl.
                    abst = sl.ab_cell.T
                    sl.orisymplane = SymPlane(np.array([0, 0]),
                                              abst[0]-abst[1], abst)
                    sl.planegroup = targetsym
                else:
                    invalidDirectionMessage(rp, planegroup, targetsym)
            elif planegroup == 'p31m':  # reducing to: cm
                if (tspar[0], tspar[1]) in [(1, 0), (-1, 0), (0, 1), (0, -1),
                                            (1, 1), (-1, -1)]:
                    chir = 1
                    if abs(np.dot(abst[1], np.dot(np.array(
                            [[-0.5, -np.sqrt(3)/2], [np.sqrt(3)/2, -0.5]]),
                            abst[0]))) > 0.01:
                        chir = -1   # left-handed unit cell
                    if (tspar[0], tspar[1]) in [(1, 0), (-1, 0)]:
                        sl.rotate_unit_cell(6*chir)  # rotate 60° clockwise
                    elif (tspar[0], tspar[1]) in [(0, 1), (0, -1)]:
                        sl.rotate_unit_cell(-6*chir)  # rotate 60° countercl.
                    abst = sl.ab_cell.T
                    sl.orisymplane = SymPlane(np.array([0, 0]),
                                              abst[0]+abst[1], abst)
                    sl.planegroup = targetsym
                else:
                    invalidDirectionMessage(rp, planegroup, targetsym)
            elif planegroup == 'p6m':   # reducing to: cm, cmm
                # exclusively do 60° rotations, set mirrors accordingly
                if (tspar[0], tspar[1]) in [
                        (1, 0), (-1, 0), (0, 1), (0, -1), (1, 1), (-1, -1),
                        (1, -1), (-1, 1), (1, 2), (-1, -2), (2, 1), (-2, -1)]:
                    sl.planegroup = targetsym
                    chir = 1
                    if abs(np.dot(abst[1], np.dot(np.array(
                           [[-0.5, -np.sqrt(3)/2], [np.sqrt(3)/2, -0.5]]),
                            abst[0]))) > 0.01:
                        chir = -1   # left-handed unit cell
                    if (tspar[0], tspar[1]) in [(1, 1), (-1, -1),
                                                (1, -1), (-1, 1)]:
                        if targetsym == 'cm':
                            sl.orisymplane = SymPlane(
                                np.array([0, 0]), np.dot(tspar, abst), abst)
                    elif (tspar[0], tspar[1]) in [(1, 2), (-1, -2),
                                                  (2, 1), (-2, -1)]:
                        if (tspar[0], tspar[1]) in [(1, 2), (-1, -2)]:
                            sl.rotate_unit_cell(6*chir)  # rotate 60° clockwise
                        elif (tspar[0], tspar[1]) in [(2, 1), (-2, -1)]:
                            sl.rotate_unit_cell(-6*chir)  # rotate 60° countercl.
                        abst = sl.ab_cell.T
                        if targetsym == 'cm':
                            sl.orisymplane = SymPlane(
                                np.array([0, 0]), abst[0]-abst[1], abst)
                    elif (tspar[0], tspar[1]) in [(1, 0), (-1, 0),
                                                  (0, 1), (0, -1)]:
                        if (tspar[0], tspar[1]) in [(1, 0), (-1, 0)]:
                            sl.rotate_unit_cell(6*chir)  # rotate 60° clockwise
                        elif (tspar[0], tspar[1]) in [(0, 1), (0, -1)]:
                            sl.rotate_unit_cell(-6*chir)  # rotate 60° countercl.
                        abst = sl.ab_cell.T
                        if targetsym == 'cm':
                            sl.orisymplane = SymPlane(
                                np.array([0, 0]), abst[0]+abst[1], abst)
                else:
                    invalidDirectionMessage(rp, planegroup, targetsym)
            else:
                logger.warning("Unexpected point encountered in "
                               "findSymmetry routine: FS005")
                rp.setHaltingLevel(1)
    if targetsym == sl.planegroup:
        logger.info("The symmetry for the slab was reduced to "
                    + targetsym + ", as requested.")
    return planegroup


def enforceSymmetry(sl, rp, planegroup="fromslab",
                    movement='fromparams', rotcell=False):
    """Finds how atoms are linked to each other based on the planegroup.
    If the planegroup argument is not given, the planegroup assigned to
    the slab will be used. Otherwise, the given planegroup has to be a
    subgroup of the highest symmetry planegroup found for the slab. Sets
    movement = True or False to force or suppress recalculating atom
    positions to perfectly fit the symmetry; keep at default to follow
    SYMMETRIZE_INPUT parameter. Set rotcell = False to avoid rotating the
    unit cell such that a mirror plane is parallel to x, y, or 45°."""
    if planegroup == "fromslab":
        if sl.planegroup != "unknown":
            planegroup = sl.planegroup
        else:
            logger.warning("Call to enforceSymmetry before findSymmetry; "
                           "running findSymmetry now.")
            planegroup = sl.findSymmetry(rp)
    if movement == 'fromparams':
        nomove = not rp.SYMMETRIZE_INPUT
    else:
        if type(movement) == bool:
            nomove = not movement
        else:
            nomove = not rp.SYMMETRIZE_INPUT
            logger.warning("enforceSymmetry: Invalid 'movement' variable "
                           "passed. Using SYMMETRIZE_INPUT parameter instead.")
    eps = rp.SYMMETRY_EPS
    epsz = rp.SYMMETRY_EPS_Z
    abst = sl.ab_cell.T  # surface unit cell, transposed

    # FIND ATOM LINKING - HERE WORK WITH sl INSTEAD OF ts, SINCE WE WANT
    #   TO ASSIGN PROPERTIES TO INDIVIDUAL ATOMS
    for at in sl:  # first put all atoms in a list of their own
        at.linklist = [at]
        at.symrefm = np.identity(2)
    if not planegroup == "p1":  # p1 has no symmetry to check for
        sl.create_sublayers(epsz)
        sl.sort_original()
        sl.collapse_cartesian_coordinates()
        # TEST ROTATION AT ORIGIN - TESTING ONLY HIGHEST ROTATIONAL ORDER
        #    IS ENOUGH
        if planegroup not in ["p1", "pm", "pg", "cm", "rcm"]:
            if planegroup in ["p2", "pmm", "pmg", "pgg", "cmm", "rcmm"]:
                toprotsym = 2
            elif planegroup in ["p3", "p3m1", "p31m"]:
                toprotsym = 3
            elif planegroup in ["p4", "p4m", "p4g"]:
                toprotsym = 4
            elif planegroup in ["p6", "p6m"]:
                toprotsym = 6
            else:
                logger.warning("Unexpected point encountered in "
                               "enforceSymmetry routine: ES001")
                rp.setHaltingLevel(1)
            tmpslab = copy.deepcopy(sl)
            tmpslab.rotate_atoms(toprotsym)
            m = np.linalg.inv(rotation_matrix_order(toprotsym))
            for (sli, sl1) in enumerate(sl.sublayers):
                for (ati, at1) in enumerate(sl1):
                    for (atj, at2) in enumerate(tmpslab.sublayers[sli]):
                        if sl1.atlist[atj] in at1.linklist:
                            # don't check atoms that are already linked
                            continue
                        if not at1.is_same_xy(at2, eps):
                            continue
                        # combine the two linklists
                        at1.linklist.extend(sl1.atlist[atj].linklist)
                        for at3 in sl1.atlist[atj].linklist:
                            at3.symrefm = np.linalg.multi_dot([
                               np.linalg.inv(at2.symrefm),
                               at3.symrefm, m, at1.symrefm])
                            if not at3 == sl1.atlist[atj]:
                                at3.linklist = at1.linklist
                        sl1.atlist[atj].linklist = at1.linklist
                        break
        # TEST MIRROR AND GLIDE PLANES
        if planegroup not in ["p2", "p3", "p4", "p6"]:
            if planegroup in ["pm", "pg", "cm", "pmg", "rcm"]:
                # two possibilities, stored earlier
                testplane = sl.orisymplane
            elif planegroup in ["pmm", "p4m", "p6m", "rcmm"]:
                # mirror at 0
                testplane = SymPlane(np.array([0, 0]), abst[0], abst)
            elif planegroup in ["pgg", "p4g"]:
                # glide plane parallel to a at b/4
                testplane = SymPlane(abst[1]/4, abst[0], abst, ty="glide")
            elif planegroup in ["cmm", "p31m"]:
                # mirror a+b
                testplane = SymPlane(np.array([0, 0]), abst[0]+abst[1], abst)
            elif planegroup == "p3m1":
                # mirror a-b
                testplane = SymPlane(np.array([0, 0]), abst[0]-abst[1], abst)
            else:
                logger.warning("Unexpected point encountered in "
                               "enforceSymmetry routine: ES002")
                rp.setHaltingLevel(1)
            tmpslab = copy.deepcopy(sl)
            tmpslab.mirror_atoms(testplane)
            ang = angle(np.array([1, 0]), testplane.dir)
            rotm = rotation_matrix(ang)
            m = np.dot(rotm, np.dot(np.array([[1, 0], [0, -1]]),
                                    np.linalg.inv(rotm)))
            for (sli, sl1) in enumerate(sl.sublayers):
                for (ati, at1) in enumerate(sl1):
                    for (atj, at2) in enumerate(tmpslab.sublayers[sli]):
                        # don't check atoms that are already linked
                        if sl1.atlist[atj] in at1.linklist:
                            continue
                        if not at1.is_same_xy(at2, eps):
                            continue
                        # combine the two linklists
                        at1.linklist.extend(sl1.atlist[atj].linklist)
                        for at3 in sl1.atlist[atj].linklist:
                            at3.symrefm = np.linalg.multi_dot([
                                np.linalg.inv(at2.symrefm),
                                at3.symrefm, m, at1.symrefm])
                            if not at3 == sl1.atlist[atj]:
                                at3.linklist = at1.linklist
                        sl1.atlist[atj].linklist = at1.linklist
                        break
    sl.linklists = []     # re-create linklists
    for at in sl:
        if len(at.linklist) > 1 and at.linklist not in sl.linklists:
            # don't keep the linklists of length 1
            sl.linklists.append(at.linklist)
    # check that all linked atoms have the same sites
    for ll in sl.linklists:
        if len(set([at.site for at in ll])) > 1:
            logger.warning(
                "Symmetry-equivalent atoms are assigned to different sites: "
                + "; ".join(["{}: {}".format(at, at.site.label) for at in ll]))
            rp.setHaltingLevel(1)
    # FIND ALLOWED MOVE DIRECTIONS FOR ATOMS
    lockpoints = []     # full list of rotation points (no duplication)
    ori = np.array([0., 0.])
    if planegroup in ["p2", "pmm", "pmg", "pgg", "cmm", "p4", "p4m", "p4g",
                      "p6", "p6m", "rcmm"]:
        lockpoints = [ori, 0.5*abst[0], 0.5*abst[1], 0.5*(abst[0]+abst[1])]
        if planegroup in ["p6", "p6m"]:
            lockpoints.extend([(2*abst[0]+abst[1])/3,
                               (abst[0]+2*abst[1])/3])
        if planegroup == "rcmm":
            lockpoints.extend([0.25*(abst[0]+abst[1]),
                               0.75*(abst[0]+abst[1]),
                               0.25*abst[0]+0.75*abst[1],
                               0.75*abst[0]+0.25*abst[1]])
    elif planegroup in ["p3", "p3m1", "p31m"]:
        lockpoints = [ori, (2*abst[0]+abst[1])/3, (abst[0]+2*abst[1])/3]
    lockplanes = []
    # full list of mirror planes; no glide planes, since those don't restrict
    #   single atom movement
    if planegroup in ["pm", "rcm"]:
        # include duplication of planes at ori+a / ori+b to avoid having to
        #  check atom positions +- a/b
        if np.array_equal(sl.orisymplane.par, [1, 0]):
            lockplanes = [sl.orisymplane,
                          SymPlane(abst[1]/2, abst[0], abst),
                          SymPlane(abst[1], abst[0], abst, collapse=False)]
        else:
            lockplanes = [sl.orisymplane,
                          SymPlane(abst[0]/2, abst[1], abst),
                          SymPlane(abst[0], abst[1], abst, collapse=False)]
    if planegroup == "cm":
        if np.array_equal(sl.orisymplane.par, [1, 1]):
            lockplanes = [sl.orisymplane,
                          SymPlane((abst[0] - abst[1]) / 2,
                                   abst[0] + abst[1], abst, collapse=False),
                          SymPlane((abst[1] - abst[0]) / 2,
                                   abst[0] + abst[1], abst, collapse=False)]
        else:
            lockplanes = [sl.orisymplane,
                          SymPlane((abst[0] + abst[1]) / 2,
                                   abst[0] - abst[1], abst),
                          SymPlane((abst[0] + abst[1]),
                                   abst[0] - abst[1], abst, collapse=False)]
    if planegroup in ["pmm", "p4m", "rcmm"]:
        for i in range(0, 2):
            lockplanes.append(SymPlane(ori, abst[i], abst))
            lockplanes.append(SymPlane(abst[abs(i-1)]/2, abst[i], abst))
            lockplanes.append(SymPlane(abst[abs(i-1)], abst[i], abst,
                                       collapse=False))
    if planegroup in ["cmm", "p4m"]:
        lockplanes.append(SymPlane(ori, abst[0]+abst[1], abst))
        lockplanes.append(SymPlane((abst[0]+abst[1])/2, abst[0]-abst[1],
                                   abst))
        if planegroup == "cmm":
            lockplanes.extend([SymPlane(ori, abst[0]-abst[1], abst),
                               SymPlane(abst[0]+abst[1], abst[0]-abst[1],
                                        abst, collapse=False),
                               SymPlane((abst[0]-abst[1])/2, abst[0]+abst[1],
                                        abst, collapse=False),
                               SymPlane((abst[1]-abst[0])/2, abst[0]+abst[1],
                                        abst, collapse=False)])
    if planegroup == "pmg":
        if np.array_equal(sl.orisymplane.par, [1, 0]):
            lockplanes = [SymPlane(abst[0]/4, abst[1], abst),
                          SymPlane(abst[0]*3/4, abst[1], abst)]
        else:
            lockplanes = [SymPlane(abst[1]/4, abst[0], abst),
                          SymPlane(abst[1]*3/4, abst[0], abst)]
    if planegroup == "p4g":
        lockplanes = [SymPlane((abst[0]+abst[1])/4, abst[0]-abst[1], abst),
                      SymPlane((abst[0]+abst[1])*3/4, abst[0]-abst[1], abst),
                      SymPlane((abst[0]-abst[1])/4, abst[0]+abst[1], abst,
                               collapse=False),
                      SymPlane((abst[1]-abst[0])/4, abst[0]+abst[1], abst,
                               collapse=False)]
    if planegroup in ["p3m1", "p6m"]:
        lockplanes.extend([SymPlane((abst[0]+abst[1])/2, abst[0]-abst[1],
                                    abst),
                           SymPlane(ori, abst[0]+2*abst[1], abst,
                                    index2=True),
                           SymPlane(ori, 2*abst[0]+abst[1], abst,
                                    index2=True),
                           SymPlane(abst[0]+abst[1], abst[0]+2*abst[1], abst,
                                    index2=True, collapse=False),
                           SymPlane(abst[0]+abst[1], 2*abst[0]+abst[1], abst,
                                    index2=True, collapse=False)])
    if planegroup in ["p31m", "p6m"]:
        lockplanes.extend([SymPlane(ori, abst[0], abst),
                           SymPlane(ori, abst[1], abst),
                           SymPlane(abst[0], abst[1], abst, collapse=False),
                           SymPlane(abst[1], abst[0], abst, collapse=False),
                           SymPlane(ori, abst[0]+abst[1], abst)])
    ts = copy.deepcopy(sl)
    ts.project_c_to_z()
    ts.collapse_cartesian_coordinates()
    for at in ts:
        # first check points
        for p in lockpoints:
            if at.is_same_xy(p, eps):
                if not nomove:
                    at.cartpos[0:2] = p
                at.freedir = 0  # lock completely
                break
        # then if not locked yet, check planes
        if not at.freedir == 0:
            for pl in lockplanes:
                d = dist_from_line(pl.pos, pl.pos+pl.dir, at.cartpos[:2])
                if d < eps:
                    at.freedir = pl.par
                    if not nomove:  # shift atom onto plane
                        shiftv = np.array([pl.dir[1], -pl.dir[0]]) * d
                        if (dist_from_line(pl.pos, pl.pos+pl.dir,
                                           at.cartpos[:2] + shiftv)
                                > d * 1.1):
                            shiftv = -1 * shiftv
                        at.cartpos[:2] += shiftv
                    break
<<<<<<< HEAD
    for at in sl:
        at2 = [a for a in ts if a.oriN == at.oriN][0]
=======
    for at in sl.atlist:
        at2 = [a for a in ts.atlist if a.num == at.num][0]
>>>>>>> 62348588
        at.freedir = at2.freedir
        at.cartpos = at2.cartpos
    # average positions for linked atoms
    if not nomove and not planegroup == "p1":
        sl.collapse_cartesian_coordinates()
        releps = [eps / np.linalg.norm(abst[j]) for j in range(0, 2)]
        mvslabs = []
        if planegroup not in ["pm", "pg", "cm", "rcm"]:
            for i in range(0, toprotsym-1):
                if len(mvslabs) == 0:
                    tmpslab = copy.deepcopy(sl)
                else:
                    tmpslab = copy.deepcopy(mvslabs[-1])
                tmpslab.rotate_atoms(toprotsym, ori)
                mvslabs.append(tmpslab)
        if planegroup not in ["p2", "p3", "p4", "p6"]:
            tmpslab = copy.deepcopy(sl)
            tmpslab.mirror_atoms(testplane)
            mvslabs.append(tmpslab)
            if planegroup not in ["pm", "pg", "cm", "rcm"]:
                for i in range(0, toprotsym-1):
                    tmpslab = copy.deepcopy(mvslabs[-1])
                    tmpslab.rotate_atoms(toprotsym, ori)
                    mvslabs.append(tmpslab)
        for (llind, ll) in enumerate(sl.linklists):
            for at in ll:
                psum = np.copy(at.cartpos)
                pn = 1
                for ms in mvslabs:
                    found = False
                    for atind in range(0, len(ll)):
                        at2 = ms.linklists[llind][atind]
                        complist = [at2.cartpos[:2]]
                        for j in range(0, 2):
                            if abs(at2.pos[j]) < releps[j]:
                                complist.append(at2.cartpos[:2]+abst[j])
                            if abs(at2.pos[j]-1) < releps[j]:
                                complist.append(at2.cartpos[:2]-abst[j])
                        if len(complist) == 3:
                            # corner - add the diagonally opposed one
                            complist.append(complist[1]+complist[2]
                                            - complist[0])
                        for p in complist:
                            if np.linalg.norm(p - at.cartpos[:2]) < eps:
                                psum += np.append(p, at2.cartpos[2])
                                pn += 1
                                found = True
                                break
                        if found:
                            break
                if pn != len(mvslabs) + 1:
                    logger.warning(
                        "During symmetrization of the slab, not all "
                        "symmetry-equivalent atoms were found for {}. Atom "
                        "will not be symmetrized.")
                else:
                    at.cartpos = psum / pn
    sl.collapse_cartesian_coordinates(update_origin=True)
    if not rotcell:
        # !!! THIS IS NOW THE DEFAULT, rotcell is NEVER true.
        #  if it stays like this, consider deleting the following lines..
        return
    # after everything else is done, rotate unit cell (in x,y without
    #   changing fractional coordinates) if necessary:
    # because TensErLEED is faster if mirror planes are along x, y, or x+y
    mirrordirs = []
    # if a or b are already along one of the "allowed" directions, we don't
    #   need to do anything
    if planegroup in ["cm", "cmm", "p3m1", "p31m", "p6", "p6m"]:
        # rotate to one of the diagonals
        mirrordirs.append((abst[0]-abst[1])
                          / np.linalg.norm(abst[0]-abst[1]))
        mirrordirs.append((abst[0]+abst[1])
                          / np.linalg.norm(abst[0]+abst[1]))
    elif planegroup in ["pm", "rcm", "pmm", "pmg", "rcmm", "p4m", "p4g"]:
        mirrordirs.append(abst[0]/np.linalg.norm(abst[0]))
        mirrordirs.append(abst[1]/np.linalg.norm(abst[1]))
        if planegroup in ["p4m", "p4g"]:
            mirrordirs.append((abst[0]+abst[1])
                              / np.linalg.norm(abst[0]+abst[1]))
            mirrordirs.append((abst[0]-abst[1])
                              / np.linalg.norm(abst[0]-abst[1]))
    if len(mirrordirs) > 0:
        found = False
        for d in mirrordirs:
            for i in range(0, 2):
                if abs(np.dot(np.array([1, 0]), d)-1) < 0.001:
                    found = True
        if not found:
            ang = angle(np.array([1, 0]), mirrordirs[0])
            rotm = rotation_matrix(ang, dim=3)
            sl.ucell = np.dot(rotm, sl.ucell)
            for i in range(0, 3):
                for j in range(0, 3):
                    if abs(sl.ucell[i, j]) < 1e-6:
                        sl.ucell[i, j] = 0
            sl.update_cartesian_from_fractional()
            # modify BEAM_INCIDENCE
            if rp.THETA != 0:
                logger.debug("Modifying BEAM_INCIDENCE parameter")
                rp.PHI += np.degrees(ang)
                parameters.modifyPARAMETERS(
                    rp, "BEAM_INCIDENCE",
                    "{:.3f} {:.3f}".format(rp.THETA, rp.PHI)
                    )
    return


def getSymBaseSymmetry(sl, rp):
    """Runs the symmetry search for the symbaseslab, then transfers atom
    linking to translationally equivalent atoms in the extended slab."""
    if sl.symbaseslab is None:
        logger.error("getSymBaseSymmetry: No symmetry base slab defined.")
        raise RuntimeError("getSymBaseSymmetry called without symmetry base "
                           "slab.")
    if sl.symbaseslab.planegroup == "unknown":
        findSymmetry(sl.symbaseslab, rp, forceFindOri=True)
        enforceSymmetry(sl.symbaseslab, rp, rotcell=False)
    sl.update_cartesian_from_fractional()
    for ll in sl.symbaseslab.linklists:
        newll = []
        for ssl_at in ll:
<<<<<<< HEAD
            at = [a for a in sl if a.oriN == ssl_at.oriN][0]
            newll.append(at)
            at.linklist = newll
            at.symrefm = np.copy(ssl_at.symrefm)
    for at in [at for at in sl if at.duplicateOf is not None]:
        at.duplicateOf.linklist.append(at)
        at.linklist = at.duplicateOf.linklist
        at.symrefm = np.copy(at.duplicateOf.symrefm)
=======
            at = [a for a in sl.atlist if a.num == ssl_at.num][0]
            newll.append(at)
            at.linklist = newll
            at.symrefm = np.copy(ssl_at.symrefm)
    for at in [at for at in sl.atlist if at.duplicate_of]:
        at.duplicate_of.linklist.append(at)
        at.linklist = at.duplicate_of.linklist
        at.symrefm = np.copy(at.duplicate_of.symrefm)
>>>>>>> 62348588
        if rp.SYMMETRIZE_INPUT:
            cv = at.cartpos[:2] - at.duplicate_of.cartpos[:2]
            v = np.append(np.round(np.dot(np.linalg.inv(
<<<<<<< HEAD
                                     sl.symbaseslab.ab_cell), cv)), 0.)
            at.cartpos = (at.duplicateOf.cartpos
=======
                                     sl.symbaseslab.ucell[:2, :2]), cv)), 0.)
            at.cartpos = (at.duplicate_of.cartpos
>>>>>>> 62348588
                          + np.dot(sl.symbaseslab.ucell, v))
    sl.update_fractional_from_cartesian()
    sl.linklists = []
    for at in sl:
        if len(at.linklist) > 1 and at.linklist not in sl.linklists:
            sl.linklists.append(at.linklist)<|MERGE_RESOLUTION|>--- conflicted
+++ resolved
@@ -1218,13 +1218,8 @@
                             shiftv = -1 * shiftv
                         at.cartpos[:2] += shiftv
                     break
-<<<<<<< HEAD
     for at in sl:
-        at2 = [a for a in ts if a.oriN == at.oriN][0]
-=======
-    for at in sl.atlist:
-        at2 = [a for a in ts.atlist if a.num == at.num][0]
->>>>>>> 62348588
+        at2 = [a for a in ts if a.num == at.num][0]
         at.freedir = at2.freedir
         at.cartpos = at2.cartpos
     # average positions for linked atoms
@@ -1347,35 +1342,19 @@
     for ll in sl.symbaseslab.linklists:
         newll = []
         for ssl_at in ll:
-<<<<<<< HEAD
-            at = [a for a in sl if a.oriN == ssl_at.oriN][0]
+            at = [a for a in sl if a.num == ssl_at.num][0]
             newll.append(at)
             at.linklist = newll
             at.symrefm = np.copy(ssl_at.symrefm)
-    for at in [at for at in sl if at.duplicateOf is not None]:
-        at.duplicateOf.linklist.append(at)
-        at.linklist = at.duplicateOf.linklist
-        at.symrefm = np.copy(at.duplicateOf.symrefm)
-=======
-            at = [a for a in sl.atlist if a.num == ssl_at.num][0]
-            newll.append(at)
-            at.linklist = newll
-            at.symrefm = np.copy(ssl_at.symrefm)
-    for at in [at for at in sl.atlist if at.duplicate_of]:
+    for at in [at for at in sl if at.duplicate_of]:
         at.duplicate_of.linklist.append(at)
         at.linklist = at.duplicate_of.linklist
         at.symrefm = np.copy(at.duplicate_of.symrefm)
->>>>>>> 62348588
         if rp.SYMMETRIZE_INPUT:
             cv = at.cartpos[:2] - at.duplicate_of.cartpos[:2]
             v = np.append(np.round(np.dot(np.linalg.inv(
-<<<<<<< HEAD
                                      sl.symbaseslab.ab_cell), cv)), 0.)
-            at.cartpos = (at.duplicateOf.cartpos
-=======
-                                     sl.symbaseslab.ucell[:2, :2]), cv)), 0.)
             at.cartpos = (at.duplicate_of.cartpos
->>>>>>> 62348588
                           + np.dot(sl.symbaseslab.ucell, v))
     sl.update_fractional_from_cartesian()
     sl.linklists = []
