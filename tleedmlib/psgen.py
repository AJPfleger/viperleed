--- conflicted
+++ resolved
@@ -11,19 +11,14 @@
 import random
 import re
 import shutil
-<<<<<<< HEAD
-
-import viperleed.tleedmlib as tl
+import subprocess
+
+import fortranformat as ff
+import numpy as np
+
+from viperleed.tleedmlib.classes.sitetype import Atom_type
 from viperleed.tleedmlib.files.parameters import PARAM_LIMITS
 from viperleed.tleedmlib.leedbase import EV_TO_HARTREE
-=======
-import subprocess
->>>>>>> 8d0a4526
-
-import fortranformat as ff
-import numpy as np
-
-from viperleed.tleedmlib.classes.sitetype import Atom_type
 from viperleed.tleedmlib.periodic_table import PERIODIC_TABLE
 
 logger = logging.getLogger("tleedm.psgen")
