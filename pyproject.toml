[build-system]
requires = ['setuptools']
build-backend = 'setuptools.build_meta'
# TODO: check version of setuptools
# TODO: take a look at https://docs.pytest.org/en/7.1.x/explanation/goodpractices.html
# for good practices suggested by pytest on the builder

[project]
name = 'viperleed'
requires-python = '>=3.7'
dynamic = ['version']
readme = 'README.md'
dependencies = [
    'fortranformat',
    'matplotlib',
    'numpy',
    'psutil',
    'quicktions',
    'scipy',
    'scikit-learn',
    'wrapt',
    ]
keywords = [
    'LEED',
    'electron',
    'diffraction',
    'IV',
    'I(V)',
    'surface',
    'science',
    'physics',
    ]

[project.urls]
Homepage = 'https://viperleed.org'

[tool.setuptools]
py-modules = ["viperleed"]

[tool.setuptools.dynamic]
version = {attr = "viperleed.__version__"}

[project.scripts]
viperleed = "viperleed.cli:ViPErLEEDMain.run_as_script"

[project.optional-dependencies]
GUI = [
    'PyQt5',
    'mplcairo',
    ]
hardware = [
    'requests',
    ]
dev = [
    'build',
    'line_profiler',
    'pytest-cases',
    'pytest-subtests',
<<<<<<< HEAD
    'pytest<8',  # Till Issue #337 of pytest-cases is fixed
=======
    'pytest',
    'twine',
>>>>>>> f85c514d
    ]
doc = [
    'myst-nb',
    'sphinx-rtd-theme',
    'sphinx',
    'sphinxcontrib-bibtex',
    'sphinxcontrib-qthelp',
    'sphinxcontrib-spelling',
    'sphinxcontrib-svg2pdfconverter',
    ]

[tool.pytest.ini_options]
addopts = [
    '--import-mode=importlib',
    ]
pythonpath = [
    '.', '..'
    ]
# Turn all warnings into errors. See also "How to capture warnings"
filterwarnings = ["error",]
required_plugins = [
    'pytest-cases>=3.8.1',  # 3.8.1 fixes some ScopeMismatch
    'pytest-subtests'
    ]
xfail_strict = true


[tool.pylint.master]
extension-pkg-whitelist = ['PyQt5', 'quicktions']
extension-pkg-allow-list = ['PyQt5', 'quicktions']
load-plugins = [
    'pylint.extensions.bad_builtin',
    'pylint.extensions.broad_try_clause',
    'pylint.extensions.check_elif',
    'pylint.extensions.code_style',
    'pylint.extensions.comparison_placement',
    'pylint.extensions.confusing_elif',
    'pylint.extensions.consider_refactoring_into_while_condition',
    'pylint.extensions.consider_ternary_expression',
    'pylint.extensions.dict_init_mutate',
    'pylint.extensions.docparams',
    'pylint.extensions.docstyle',
    'pylint.extensions.dunder',
    'pylint.extensions.empty_comment',
    'pylint.extensions.for_any_all',
    'pylint.extensions.magic_value',
    'pylint.extensions.mccabe',
    'pylint.extensions.overlapping_exceptions',
    'pylint.extensions.private_import',
    'pylint.extensions.redefined_variable_type',
    'pylint.extensions.set_membership',
    ]
# It would be nice to have this set, but there are many language
# features (e.g., equals in f-strings) that are simply not checked
# even if this is set.
# py-version = '3.7'

[tool.pylint.basic]
no-docstring-rgx = '^(?!__init__$)_'
# The regexes below undo the changes in pylint 3.0 concerning
# two-letter-long names. The regexes are the only ones that
# were changed in github.com/pylint-dev/pylint/pull/8813. Note
# that DEFAULT_NAME_RGX is the one used for function, method,
# attr, argument, and variable. The long regexs are all the
# same, and match lower_camel_case.
# See github.com/pylint-dev/pylint/releases/tag/v3.0.0
class-rgx = '[^\W\da-z][^\W_]+$'
class-attribute-rgx = '([^\W\dA-Z][^\WA-Z]{2,}|_[^\WA-Z]*|__[^\WA-Z\d_][^\WA-Z]+__)$'
function-rgx = '([^\W\dA-Z][^\WA-Z]{2,}|_[^\WA-Z]*|__[^\WA-Z\d_][^\WA-Z]+__)$'
method-rgx = '([^\W\dA-Z][^\WA-Z]{2,}|_[^\WA-Z]*|__[^\WA-Z\d_][^\WA-Z]+__)$'
attr-rgx = '([^\W\dA-Z][^\WA-Z]{2,}|_[^\WA-Z]*|__[^\WA-Z\d_][^\WA-Z]+__)$'
argument-rgx = '([^\W\dA-Z][^\WA-Z]{2,}|_[^\WA-Z]*|__[^\WA-Z\d_][^\WA-Z]+__)$'
variable-rgx = '([^\W\dA-Z][^\WA-Z]{2,}|_[^\WA-Z]*|__[^\WA-Z\d_][^\WA-Z]+__)$'

[tool.pylint.main]
check-quote-consistency = 'yes'

[tool.pylint.format]
max-line-length = 80

[tool.pylint.messages_control]
enable = ['useless-suppression',
          'use-implicit-booleaness-not-comparison-to-zero',
          'use-implicit-booleaness-not-comparison-to-string']
disable = [
	'logging-fstring-interpolation',
	'consider-using-assignment-expr',  # We want to support 3.7 too
	]

[tool.pylint.reports]
output-format = 'colorized'
msg-template = '"{module} - L{line:4d}: {msg_id:5s}: {msg} ({symbol})"'<|MERGE_RESOLUTION|>--- conflicted
+++ resolved
@@ -56,12 +56,9 @@
     'line_profiler',
     'pytest-cases',
     'pytest-subtests',
-<<<<<<< HEAD
     'pytest<8',  # Till Issue #337 of pytest-cases is fixed
-=======
     'pytest',
     'twine',
->>>>>>> f85c514d
     ]
 doc = [
     'myst-nb',
